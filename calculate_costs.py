--- conflicted
+++ resolved
@@ -21,14 +21,11 @@
     price_list = []  # [€/kWh]
     power_grid_supply_list = []  # [kW]
     power_fix_load_list = []  # [kW]
-<<<<<<< HEAD
-    power_schedule_list = []  # [kW]
-=======
     power_generation_feed_in_list = []  # [kW]
     power_v2g_feed_in_list = []  # [kW]
     power_battery_feed_in_list = []  # [kW]
->>>>>>> ed143204
     charging_signal_list = []  # [-]
+    power_schedule_list = []  # [kW]
     with open(csv_file, "r", newline="") as simulation_data:
         reader = csv.DictReader(simulation_data, delimiter=",")
         for row in reader:
@@ -69,14 +66,11 @@
         "price_list": price_list,
         "power_grid_supply_list": power_grid_supply_list,
         "power_fix_load_list": power_fix_load_list,
-<<<<<<< HEAD
-        "power_schedule_list": power_schedule_list,
-=======
         "power_generation_feed_in_list": power_generation_feed_in_list,
         "power_v2g_feed_in_list": power_v2g_feed_in_list,
         "power_battery_feed_in_list": power_battery_feed_in_list,
->>>>>>> ed143204
         "charging_signal_list": charging_signal_list,
+        "power_schedule_list": power_schedule_list,
     }
 
 
