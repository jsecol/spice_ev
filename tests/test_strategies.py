--- conflicted
+++ resolved
@@ -169,18 +169,6 @@
         s = scenario.Scenario(load_json(input), os.path.dirname(input))
         s.run('greedy', {"testing": True})
 
-<<<<<<< HEAD
-        assert s.testing["avg_total_standing_time"]["GC1"] == 17.5
-        assert s.testing["avg_stand_time"]["GC1"] == 8.75
-        assert round(s.testing["avg_needed_energy"]["GC1"], 2) == 2.7
-        assert round(s.testing["avg_drawn_pwer"]["GC1"], 2) == 10.69
-        assert round(s.testing["sum_feed_in_per_h"]["GC1"], 2) == 347.59
-        assert round(s.testing["vehicle_battery_cycles"]["GC1"], 2) == 2.12
-        assert round(s.testing["avg_flex_per_window"]["GC1"][0], 2) == 373.7
-        assert round(s.testing["avg_flex_per_window"]["GC1"][3], 2) == 382.38
-        assert round(s.testing["sum_energy_per_window"]["GC1"][0], 2) == 215.87
-        assert round(s.testing["sum_energy_per_window"]["GC1"][3], 2) == 33.11
-=======
         assert s.testing["avg_total_standing_time"] == 17.5
         assert s.testing["avg_stand_time"] == 8.75
         assert round(s.testing["avg_needed_energy"], 2) == 2.15
@@ -191,7 +179,6 @@
         assert round(s.testing["avg_flex_per_window"][3], 2) == 367.32
         assert round(s.testing["sum_energy_per_window"][0], 2) == 0
         assert round(s.testing["sum_energy_per_window"][3], 2) == 0
->>>>>>> 3aaafc5d
         load = [0] * 96
         for key, values in s.testing["timeseries"]["loads"]["GC1"].items():
             load = [a + b for a, b in zip(load, values)]
@@ -217,7 +204,6 @@
         for idx in indices_unload_vehicle:
             assert s.testing["timeseries"]["schedule"]["GC1"][idx] is False
         # check if batteries are only loaded in window
-<<<<<<< HEAD
         indices_load_battery = [idx for idx, val in enumerate(s.testing["timeseries"]["loads"]
                                                               ["GC1"]["BAT1"]) if val > 0]
         for idx in indices_load_battery:
@@ -225,15 +211,6 @@
         # check if batteries are only unloaded outside window
         indices_unload_battery = [idx for idx, val in enumerate(s.testing["timeseries"]["loads"]
                                                                 ["GC1"]["BAT1"]) if val < 0]
-=======
-        indices_load_battery = [idx for idx, val in enumerate(s.testing["timeseries"]["loads"][
-                                                                  "BAT1"]) if round(val, 2) > 0]
-        for idx in indices_load_battery:
-            assert s.testing["timeseries"]["schedule"]["GC1"][idx] is True
-        # check if batteries are only unloaded outside window
-        indices_unload_battery = [idx for idx, val in enumerate(s.testing["timeseries"]["loads"][
-                                                                    "BAT1"]) if round(val, 2) < 0]
->>>>>>> 3aaafc5d
         for idx in indices_unload_battery:
             assert s.testing["timeseries"]["schedule"]["GC1"][idx] is False
 
