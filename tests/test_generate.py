from argparse import Namespace
import json
from pathlib import Path
import pytest
import warnings

from generate import generate
from spice_ev import scenario
from spice_ev.generate import generate_schedule

TEST_REPO_PATH = Path(__file__).parent

ARG_VALUES1 = {
    "vehicles": [[1, "golf"], [1, "sprinter"]],
    "days": 2,
    "interval": 15,
    "min_soc": 0.8,
    "min_soc_threshold": 0.05,
    "battery": [[350, 0.5]],
    "start_time": '2023-01-01T00:15:00+00:00',
    "no_drive_days": [6],
    "vehicle_types": str(TEST_REPO_PATH / "test_data/input_test_generate/vehicle_types.json"),
    "discharge_limit": 0.5,
    "cs_power_min": 0,
    "export_vehicle_id_csv": None,
<<<<<<< HEAD
    "include_fixed_load_csv": None,
    "include_fixed_load_csv_option": [],
    "include_local_generation_csv": None,
    "include_local_generation_csv_option": [],
=======
>>>>>>> 23bb071e
    "seed": None,
    "verbose": 0,
    "voltage_level": "MV",
    # generate_schedule
    "core_standing_time": None,
    "visual": False,
}


class TestCaseBase:

    def assertIsFile(self, path):
        assert path.exists()
        assert path.is_file()


class TestGenerate(TestCaseBase):

    def test_generate_from_statistics(self, tmp_path):
        current_arg_values = ARG_VALUES1.copy()
        current_arg_values.update({"mode": "statistics", "output": tmp_path / "generate.json"})
        generate(Namespace(**current_arg_values))
        self.assertIsFile(tmp_path / "generate.json")
        # try to create scenario from generated file
        with open(tmp_path / "generate.json") as f:
            j = json.load(f)
            scenario.Scenario(j)

    def test_generate_from_statistics_external_files(self, tmp_path):
        output_file = tmp_path / "generate.json"
        current_arg_values = ARG_VALUES1.copy()
        current_arg_values.update({
            "mode": "statistics",
            "output": output_file,
            "include_fixed_load_csv": str(
                TEST_REPO_PATH / "test_data/input_test_generate/example_load.csv"),
            "include_fixed_load_csv_option": [("column", "value"), ("factor", 0.0001)],
            "include_local_generation_csv": str(
                TEST_REPO_PATH / "test_data/input_test_generate/example_pv_feedin.csv"),
            "include_local_generation_csv_option": [
                ("column", "Feed-in Total (kW)"), ("step_duration_s", 60)],
            "include_price_csv": str(
                TEST_REPO_PATH / "test_data/input_test_generate/example_load.csv"),
            "include_price_csv_option": [("column", "value")],
        })
        generate(Namespace(**current_arg_values))
        self.assertIsFile(tmp_path / "generate.json")
        # try to create scenario from generated file
        with open(output_file) as f:
            j = json.load(f)
            s = scenario.Scenario(j)
            s.n_intervals = 5
            s.run("greedy", {})
            assert sum(s.localGenerationPower["GC1"]) != 0
            assert pytest.approx(sum(s.fixedLoads["GC1"][-1].values())) == -33
            assert s.prices["GC1"][-2] == 11319.32
            assert pytest.approx(s.prices["GC1"][-1]) == 11585.256

    def test_generate_from_csv_1_soc(self, tmp_path):
        input_csv = "test_data/input_test_generate/generate_from_csv_template1.csv"
        output_file = tmp_path / "generate_from_csv.json"
        current_arg_values = ARG_VALUES1.copy()
        current_arg_values.update({
            "mode": "csv",
            "input_file": TEST_REPO_PATH / input_csv,
            "output": output_file,
        })
        generate(Namespace(**current_arg_values))
        self.assertIsFile(output_file)
        # try to create scenario from generated file
        with open(output_file) as f:
            j = json.load(f)
            scenario.Scenario(j)

    def test_generate_from_csv_2_delta_soc(self, tmp_path):
        input_csv = "test_data/input_test_generate/generate_from_csv_template2.csv"
        output_file = tmp_path / "generate_from_csv.json"
        current_arg_values = ARG_VALUES1.copy()
        current_arg_values.update({
            "mode": "csv",
            "input_file": TEST_REPO_PATH / input_csv,
            "output": output_file,
        })
        generate(Namespace(**current_arg_values))
        self.assertIsFile(output_file)

    def test_generate_from_csv_3_distance(self, tmp_path):
        input_csv = "test_data/input_test_generate/generate_from_csv_template3.csv"
        output_file = tmp_path / "generate_from_csv.json"
        current_arg_values = ARG_VALUES1.copy()
        current_arg_values.update({
            "mode": "csv",
            "input_file": TEST_REPO_PATH / input_csv,
            "output": output_file,
        })
        generate(Namespace(**current_arg_values))
        self.assertIsFile(output_file)

    def test_generate_from_csv_4_vehicle_id(self, tmp_path):
        input_csv = "test_data/input_test_generate/generate_from_csv_template4.csv"
        output_file = tmp_path / "generate_from_csv.json"
        current_arg_values = ARG_VALUES1.copy()
        current_arg_values.update({
            "mode": "csv",
            "input_file": TEST_REPO_PATH / input_csv,
            "output": output_file,
        })
        generate(Namespace(**current_arg_values))
        self.assertIsFile(output_file)

    def test_generate_from_csv_5_min_standing_time(self, tmp_path):
        input_csv = "test_data/input_test_generate/generate_from_csv_template4.csv"
        output_file = tmp_path / "generate_from_csv.json"
        vehicle_id_file = tmp_path / "vehicle_id.csv"
        current_arg_values = ARG_VALUES1.copy()
        current_arg_values.update({
            "mode": "csv",
            "input_file": TEST_REPO_PATH / input_csv,
            "output": tmp_path / "generate_from_csv.json",
            "export_vehicle_id_csv": vehicle_id_file,
        })
        generate(Namespace(**current_arg_values))
        self.assertIsFile(output_file)
        self.assertIsFile(vehicle_id_file)

    def test_generate_from_simbev(self, tmp_path):
        simbev_dir = TEST_REPO_PATH / "../examples/example_simbev_run"
        output_file = tmp_path / "generate_from_simbev.json"
        current_arg_values = ARG_VALUES1.copy()
        current_arg_values.update({
            "mode": "simbev",
            "simbev": simbev_dir,
            "output": str(output_file),
            "region": None,
            "vehicle_types": None,
            "ignore_simbev_soc": False,
        })
        generate(Namespace(**current_arg_values))
        self.assertIsFile(output_file)
        # try to create scenario from generated file
        with open(output_file) as f:
            j = json.load(f)
            scenario.Scenario(j)

    def test_generate_from_simbev_ignore_soc(self, tmp_path):
        simbev_dir = TEST_REPO_PATH / "../examples/example_simbev_run"
        output_file = tmp_path / "generate_from_simbev.json"
        current_arg_values = ARG_VALUES1.copy()
        current_arg_values.update({
            "mode": "simbev",
            "simbev": simbev_dir,
            "output": str(output_file),
            "region": "region_1",
            "vehicle_types": None,
            "ignore_simbev_soc": True,
        })
        generate(Namespace(**current_arg_values))
        self.assertIsFile(output_file)

    def test_generate_update_namespace(self):
        # tests various more obscure options not covered by other tests
        with pytest.raises(SystemExit):
            # required options missing
            generate(Namespace())

        args = ARG_VALUES1.copy()
        args.update({
            # ignore output
            "output": "/dev/null",
            # no vehicle_types given
            "vehicle_types": None,
            # no voltage_level given
            "voltage_level": None,
            # pv_power given
            "pv_power": 100,
            # unlimited battery
            "battery": [(-1, 1)],
            # CSV file does not exist
            "include_ext_load_csv": "DOES NOT EXIST",
            # wrong column
            "include_price_csv": str(TEST_REPO_PATH / "../examples/data/price_sheet.json"),
            "include_price_csv_option": [("column", "DOES NOT EXIST")],
            # CSV options without file
            "include_feed_in_csv_option": [("grid_connector_id", "GC")],
        })
        with warnings.catch_warnings():
            warnings.simplefilter('ignore', UserWarning)
            generate(Namespace(**args))


class TestGenerateSchedule(TestCaseBase):
    def test_generate_flex_collective(self):
        inp_file = TEST_REPO_PATH / "test_data/input_test_generate/generate_schedule_2vehicles.json"
        with inp_file.open('r') as f:
            scenario_json = json.load(f)
            s = scenario.Scenario(scenario_json, TEST_REPO_PATH)
        flex = generate_schedule.generate_flex_band(s, "GC1")

        assert not any(flex["min"] + flex["base"])  # all 0
        assert flex["max"] == ([44]*32 + [22]*4 + [0]*22 + [22]*8 + [44]*62 +
                               [22]*2 + [0]*23 + [22]*6 + [44]*33)
        energy_needed = [0, 250, 250]
        timesteps = [(0, 35), (58, 129), (153, 191)]
        vehicles = [1, 1, 2]
        for i, interval in enumerate(flex["intervals"]):
            assert interval["needed"] == energy_needed[i]
            assert (interval["time"][0], interval["time"][-1]) == timesteps[i]
            assert interval["num_vehicles_present"] == vehicles[i]

    def test_generate_collective(self, tmp_path):
        # copy scenario to tmp
        input_json = "generate_schedule_2vehicles.json"
        src = TEST_REPO_PATH / "test_data/input_test_generate" / input_json
        dst = tmp_path / input_json
        dst.write_text(src.read_text())
        schedule_file = tmp_path / "schedule.json"
        current_arg_values = ARG_VALUES1.copy()
        current_arg_values.update({
            "input": TEST_REPO_PATH / "test_data/input_test_generate/grid_situation_2vehicles.csv",
            "scenario": str(dst),
            "output": str(schedule_file),
            "individual": False,
        })
        generate_schedule.generate_schedule(Namespace(**current_arg_values))
        with dst.open('r') as f:
            j = json.load(f)
            assert j["events"]["schedule_from_csv"]["csv_file"] == "schedule.json"

        with schedule_file.open('r') as f:
            # skip header
            next(f)
            schedule = [float(row.split(',')[1]) for row in f]

        assert len(schedule) == 192
        assert sum(schedule[:58]) == 0
        assert pytest.approx(sum(schedule[59:129]), 0.1) == 1000
        assert sum(schedule[130:153]) == 0
        assert pytest.approx(sum(schedule[154:]), 0.1) == 1000

    def test_generate_flex_individual(self):
        inp_file = TEST_REPO_PATH / "test_data/input_test_generate/generate_schedule_2vehicles.json"
        with inp_file.open('r') as f:
            scenario_json = json.load(f)
            s = scenario.Scenario(scenario_json, TEST_REPO_PATH)
        flex = generate_schedule.generate_individual_flex_band(s, "GC1")

        assert flex["min"] == [-50]*192
        assert flex["base"] == [0]*192
        assert flex["max"] == [50]*192
        assert len(flex["vehicles"]) == 192
        assert sum(map(bool, flex["vehicles"])) == 5  # start + 4 arrival events

        # check first and last vehicle event
        v1 = flex["vehicles"][0]
        assert len(v1) == 2  # 2 vehicles
        assert v1[0]["idx_end"] == 36
        assert v1[0]["energy"] == 0
        assert v1[1]["idx_end"] == 32
        assert v1[1]["energy"] == 0

        v2 = flex["vehicles"][159][0]
        assert v2["idx_end"] == 191
        assert v2["energy"] == 125

    def test_generate_individual(self, tmp_path):
        # copy scenario to tmp
        input_json = "generate_schedule_2vehicles.json"
        src = TEST_REPO_PATH / "test_data/input_test_generate" / input_json
        dst = tmp_path / input_json
        dst.write_text(src.read_text())
        schedule_file = tmp_path / "schedule.json"
        current_arg_values = ARG_VALUES1.copy()
        current_arg_values.update({
            "input": TEST_REPO_PATH / "test_data/input_test_generate/grid_situation_2vehicles.csv",
            "scenario": dst,
            "output": str(schedule_file),
            "individual": True,
        })
        generate_schedule.generate_schedule(Namespace(**current_arg_values))
        with dst.open('r') as f:
            j = json.load(f)
            assert j["events"]["schedule_from_csv"]["csv_file"] == "schedule.json"

        with schedule_file.open('r') as f:
            # skip header
            next(f)
            schedules = [list(map(float, row.split(',')[1:])) for row in f]
        for row in schedules:
            # each timestep schedule must be sum of vehicle schedules
            assert pytest.approx(row[0], 0.01) == sum(row[-2:])

        # transpose schedule
        schedules = list(zip(*schedules))
        assert sum(schedules[0][:58]) == 0
        assert pytest.approx(sum(schedules[0][58:130]), .1) == 1000
        assert sum(schedules[0][130:153]) == 0
        assert pytest.approx(sum(schedules[0][153:191]), .1) == 1000

    def test_generate_complex_schedule(self, tmp_path):
        # slightly more complex scenario with fixed load and local generation
        # copy scenario and needed files to tmp
        path = TEST_REPO_PATH / "test_data/input_test_generate"
        for filename in ["scenario_C.json", "example_load.csv", "example_pv_feedin.csv"]:
            (tmp_path / filename).write_text((path / filename).read_text())
        schedule_file = tmp_path / "schedule.json"
        current_arg_values = {
            "input": path / "example_grid_situation.csv",
            "scenario": tmp_path / "scenario_C.json",
            "output": schedule_file,
            "visual": False,
            "core_standing_time": {"times": [{"start": [22, 0], "end": [5, 0]}], "full_days": [7]},
            "individual": False,
        }
        generate_schedule.generate_schedule(Namespace(**current_arg_values))
        self.assertIsFile(schedule_file)<|MERGE_RESOLUTION|>--- conflicted
+++ resolved
@@ -23,13 +23,6 @@
     "discharge_limit": 0.5,
     "cs_power_min": 0,
     "export_vehicle_id_csv": None,
-<<<<<<< HEAD
-    "include_fixed_load_csv": None,
-    "include_fixed_load_csv_option": [],
-    "include_local_generation_csv": None,
-    "include_local_generation_csv_option": [],
-=======
->>>>>>> 23bb071e
     "seed": None,
     "verbose": 0,
     "voltage_level": "MV",
