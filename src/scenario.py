--- conflicted
+++ resolved
@@ -137,9 +137,15 @@
                 stepLoads = {k: v for k, v in gc.current_loads.items()
                              if k not in self.constants.charging_stations.keys()}
                 extLoads.append(stepLoads)
-<<<<<<< HEAD
-                # sum up loads (with charging stations), compute cost
-                gc_load = gc.get_current_load()
+
+                # sum up total feed-in power
+                feed_in_keys = self.events.energy_feed_in_lists.keys()
+                curFeedIn -= sum([gc.current_loads.get(k, 0) for k in feed_in_keys])
+
+                # get GC load without feed-in power
+                gc_load = gc.get_current_load(exclude=feed_in_keys)
+                # add feed-in power, but don't exceed GC discharge power limit
+                gc_load = max(-gc.max_power, gc_load - curFeedIn)
 
                 # safety check: GC load within bounds?
                 gcWithinPowerLimit &= -gc.max_power-strat.EPS <= gc_load <= gc.max_power+strat.EPS
@@ -148,20 +154,7 @@
                     print("GC load exceeded: {} / {}".format(gc_load, gc.max_power))
                     strat.description = "*** {} (ABORTED) ***".format(strat.description)
 
-                # price in ct/kWh -> get price in EUR
-=======
-
-                # sum up total feed-in power
-                feed_in_keys = self.events.energy_feed_in_lists.keys()
-                curFeedIn -= sum([gc.current_loads.get(k, 0) for k in feed_in_keys])
-
-                # get GC load without feed-in power
-                gc_load = gc.get_current_load(exclude=feed_in_keys)
-                # add feed-in power, but don't exceed GC discharge power limit
-                gc_load = max(-gc.max_power, gc_load - curFeedIn)
-
                 # compute cost: price in ct/kWh -> get price in EUR
->>>>>>> 9899dcf5
                 if gc.cost:
                     power = max(gc_load, 0)
                     energy = power / stepsPerHour
