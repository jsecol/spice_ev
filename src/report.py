import datetime


def aggregate_global_results(scenario):
    """ Aggregate and reorder simulation data across grid connectors.
        Quantities:
        Total load per timestep across grid connectors,
        Load per charging station and time,
        All loads per grid connector except for charging stations

    :param scenario: Scenario for which to aggregate data.
    :type scenario: spice_ev.Scenario
    """
    gc_ids = scenario.constants.grid_connectors.keys()
    all_totalLoad = [sum(x) for x in zip(*scenario.totalLoad.values())]

    sum_cs = []
    for r in scenario.results:
        cur_cs = []
        for cs_id in sorted(scenario.constants.charging_stations):
            cur_cs.append(r['commands'].get(cs_id, 0.0))
        sum_cs.append(cur_cs)

    # untangle external loads (with feed-in)
    loads = {}
    for gcID in gc_ids:
        loads[gcID] = {}
        for i, step in enumerate(scenario.extLoads[gcID]):
            for k, v in step.items():
                if k not in loads[gcID]:
                    # new key, not present before
                    loads[gcID][k] = [0] * i
                loads[gcID][k].append(v)
            for k in loads[gcID].keys():
                if k not in step:
                    # old key not in current step
                    loads[gcID][k].append(0)

    scenario.loads = loads
    scenario.sum_cs = sum_cs
    scenario.all_totalLoad = all_totalLoad


def aggregate_local_results(strategy_name, scenario, gcID):
    """ Aggregate results of simulation for a single grid connector.
        Aggregated Quantities:
        avg flex per window,
        sum of energy
        sum of energy per window,
        avg standing time,
        standing per window,
        avg needed energy,
        power peaks,
        average drawn power,
        feed-in energy,
        max. stored energy in batteries,
        stationary battery cycles,
        all vehicle battery cycles

    :param scenario: Scenario for which to aggregate results.
    :type scenario: spice_ev.Scenario
    :param gcID: Grid connector to aggregate results for.
    :type gcID: str
    :return: Aggregated results
    :rtype: dict
    """
    json_results = {}
    steps = scenario.step_i
    stepsPerHour = scenario.stepsPerHour

    if gcID not in scenario.flex_bands.keys():
        if 'generate_flex_band' not in locals().keys():
            # cyclic dependency: import when needed
            from generate_schedule import generate_flex_band
        try:
            scenario.flex_bands[gcID] = generate_flex_band(scenario, gcID)
        except Exception:
            scenario.flex_bands[gcID] = {}

    json_results["temporal_parameters"] = {
        "interval": scenario.interval.total_seconds() // 60,
        "unit": 'minutes',
        "info": "simulation interval"
    }

    if scenario.core_standing_time:
        json_results["core_standing_time"] = {
            "times": scenario.core_standing_time['times'],
            "no_drive_days": scenario.core_standing_time['no_drive_days'],
            "unit": "h",
            "info": "Core standing time: start time, end time, duration"
        }

    json_results["grid_connector"] = {
        "voltage_level": scenario.constants.grid_connectors[gcID].voltage_level
        }

    try:
        nominal_pv_power = scenario.constants_json['photovoltaics']['nominal_power']
    except KeyError:
        print('nominal_power of PV power plant is not defined, setting to zero')
        nominal_pv_power = 0

    json_results["photovoltaics"] = {
        "nominal_power": nominal_pv_power,
        "unit": "kWp",
        "info": "Nominal power of PV power plant"
    }

    json_results["charging_strategy"] = {
        "strategy": strategy_name,
        "info": "charging strategy for electric vehicles"
    }

    # gather info about standing and power in specific time windows
    load_count = [[0] for _ in scenario.constants.vehicles]
    load_window = [[] for _ in range(4)]
    count_window = [[0]*len(scenario.constants.vehicles) for _ in range(4)]

    cur_time = scenario.start_time - scenario.interval
    # maximum power (fixed and variable loads)
    max_fixed_load = 0
    max_variable_load = 0
    for idx in range(scenario.step_i):
        cur_time += scenario.interval
        time_since_midnight = cur_time - cur_time.replace(hour=0, minute=0)
        # four equally large time_windows: 04-10, 10-16, 16-22, 22-04
        # shift time by four hours
        shifted_time = time_since_midnight - datetime.timedelta(hours=4)
        # compute window index
        widx = (shifted_time // datetime.timedelta(hours=6)) % 4

        flex = scenario.flex_bands[gcID]
        try:
            cur_load_window = (flex["max"][idx] - flex["min"][idx], scenario.totalLoad[gcID][idx])
        except KeyError:
            cur_load_window = (0, scenario.totalLoad[gcID][idx])
        load_window[widx].append(cur_load_window)

        count_window[widx] = list(map(
            lambda c, t: c + (t is not None),
            count_window[widx], scenario.socs[idx]))

        for i, soc in enumerate(scenario.socs[idx]):
            if soc is None and load_count[i][-1] > 0:
                load_count[i].append(0)
            else:
                load_count[i][-1] += (soc is not None)

        fixed_load = sum([v for k, v in scenario.extLoads[gcID][idx].items() if
                          k in scenario.events.external_load_lists or
                          k in scenario.events.energy_feed_in_lists])
        max_fixed_load = max(max_fixed_load, fixed_load)
        var_load = scenario.totalLoad[gcID][idx] - fixed_load
        max_variable_load = max(max_variable_load, var_load)

    # avg flex per window
    scenario.avg_flex_per_window[gcID] = [sum([t[0] for t in w]) / len(w) if w else 0
                                          for w in load_window]
    json_results["avg flex per window"] = {
        "04-10": scenario.avg_flex_per_window[gcID][0],
        "10-16": scenario.avg_flex_per_window[gcID][1],
        "16-22": scenario.avg_flex_per_window[gcID][2],
        "22-04": scenario.avg_flex_per_window[gcID][3],
        "unit": "kW",
        "info": "Average flexible power range per time window"
    }

    # sum of used energy during simulation
    json_results["sum of energy"] = {
        "value": sum(scenario.totalLoad[gcID]) / stepsPerHour,
        "unit": "kWh",
        "info": "Total drawn energy from grid connection point during simulation"
    }

    # sum of used energy per window
    scenario.sum_energy_per_window[gcID] = [sum([t[1] for t in w]) / stepsPerHour
                                            for w in load_window]
    json_results["sum of energy per window"] = {
        "04-10": scenario.sum_energy_per_window[gcID][0],
        "10-16": scenario.sum_energy_per_window[gcID][1],
        "16-22": scenario.sum_energy_per_window[gcID][2],
        "22-04": scenario.sum_energy_per_window[gcID][3],
        "unit": "kWh",
        "info": "Total drawn energy per time window"
    }

    # avg standing time
    # don't use info from flex band, as standing times might be interleaved
    # remove last empty standing count
    for counts in load_count:
        if counts[-1] == 0:
            counts = counts[:-1]
    num_loads = sum(map(len, load_count))
    avg_stand_time = scenario.avg_stand_time
    if num_loads > 0:
        avg_stand_time[gcID] = sum(map(sum, load_count)) / stepsPerHour / num_loads
    else:
        avg_stand_time[gcID] = 0
    # avg total standing time
    # count per car: list(zip(*count_window))
    total_standing = sum(map(sum, count_window))
    scenario.avg_total_standing_time[gcID] = total_standing / len(
        scenario.constants.vehicles) / stepsPerHour
    json_results["avg standing time"] = {
        "single": avg_stand_time[gcID],
        "total": scenario.avg_total_standing_time,
        "unit": "h",
        "info": "Average duration of a single standing event and "
                "average total time standing time of all vehicles"
    }

    # percent of standing time in time window
    scenario.perc_stand_window[gcID] = list(map(
        lambda x: x * 100 / total_standing if total_standing > 0 else 0,
        map(sum, count_window)))
    json_results["standing per window"] = {
        "04-10": scenario.perc_stand_window[gcID][0],
        "10-16": scenario.perc_stand_window[gcID][1],
        "16-22": scenario.perc_stand_window[gcID][2],
        "22-04": scenario.perc_stand_window[gcID][3],
        "unit": "%",
        "info": "Share of standing time per time window"
    }

    # avg needed energy per standing period
    intervals = scenario.flex_bands[gcID].get("intervals")
    if intervals:
        scenario.avg_needed_energy[gcID] = sum([i["needed"] / i["num_cars_present"]
                                                for i in intervals]) / len(intervals)
    else:
        scenario.avg_needed_energy[gcID] = 0
    json_results["avg needed energy"] = {
        # avg energy per standing period and vehicle
        "value": scenario.avg_needed_energy[gcID],
        "unit": "kWh",
        "info": "Average amount of energy needed to reach the desired SoC"
                " (averaged over all vehicles and charge events)"
    }

    # power peaks (fixed loads and variable loads)
    if any(scenario.totalLoad[gcID]):
        json_results["power peaks"] = {
            "fixed": max_fixed_load,
            "variable": max_variable_load,
            "total": max(scenario.totalLoad[gcID]),
            "unit": "kW",
            "info": "Maximum drawn power, by fixed loads (building, PV),"
                    " variable loads (charging stations, stationary batteries) "
                    "and all loads"
        }

    # average drawn power
    scenario.avg_drawn[gcID] = sum(scenario.totalLoad[gcID]) / steps if steps > 0 else 0
    json_results["avg drawn power"] = {
        "value": scenario.avg_drawn[gcID],
        "unit": "kW",
        "info": "Drawn power, averaged over all time steps"
    }

    # total feed-in energy
    json_results["feed-in energy"] = {
        "value": sum(scenario.feedInPower[gcID]) / stepsPerHour,
        "unit": "kWh",
        "info": "Total energy from renewable energy sources"
    }

    # battery sizes
    for b in scenario.batteryLevels.values():
        if any(b):
            bat_dict = {batName: max(values) for batName, values in
                        scenario.batteryLevels.items()}
            bat_dict.update({
                "unit": "kWh",
                "info": "Maximum stored energy in each battery by name"
            })
            json_results["max. stored energy in batteries"] = bat_dict

    # charging cycles
    # stationary batteries
    total_bat_cap = 0
    for batID, battery in scenario.constants.batteries.items():
        if scenario.constants.batteries[batID].parent == gcID:
            if battery.capacity > 2**63:
                # unlimited capacity
                max_cap = max(scenario.batteryLevels[batID])
                print("Battery {} is unlimited, set capacity to {} kWh".format(
                    batID, max_cap))
                total_bat_cap += max_cap
            else:
                total_bat_cap += battery.capacity
    if total_bat_cap:
        total_bat_energy = 0
        for loads in scenario.extLoads[gcID]:
            for batID in scenario.constants.batteries.keys():
                if scenario.constants.batteries[batID].parent == gcID:
                    total_bat_energy += max(loads.get(batID, 0), 0) / stepsPerHour
        json_results["stationary battery cycles"] = {
            "value": total_bat_energy / total_bat_cap,
            "unit": None,
            "info": "Number of load cycles of stationary batteries (averaged)"
        }
    # vehicles
    scenario.total_car_cap[gcID] = sum([v.battery.capacity for v in
                                        scenario.constants.vehicles.values()])
    scenario.total_car_energy[gcID] = sum([sum(map(
        lambda v: max(v, 0), r["commands"].values())) for r in scenario.results])
    json_results["all vehicle battery cycles"] = {
        "value": scenario.total_car_energy[gcID]/scenario.total_car_cap[gcID],
        "unit": None,
        "info": "Number of load cycles per vehicle (averaged)"
    }

    json_results["times below desired soc"] = {
        "without margin": scenario.strat.desired_counter,
        "with margin": scenario.strat.margin_counter,
        "margin": scenario.strat.margin,
        "info": "Number of times vehicle SoC was below desired SoC on departure "
                "(with and without margin of {}%)".format(scenario.strat.margin * 100)
    }

    return json_results


def aggregate_timeseries(scenario, gcID):
    """ Compute various timeseries for a given grid connector.

    The time series generated are:
        price [EUR/kWh],
        grid power [kW],
        ext.load [kW],
        feed-in [kW],
        flex min [kW],
        flex base [kW],
        flex max [kW],
        sum CS power [kW],
        number of occupied CS,
        power at CS (one per CS) [kW]

    The given scenario gains multiple list attributes used for calculating costs.

    :param scenario: Scenario for with to generate timeseries.
    :type scenario: spice_ev.Scenario
    :param gcID: ID of GC for which to generate timeseries.
    :type gcID: str
    :return: header and timeseries
    rtype: dict
    """

    cs_ids = sorted(item for item in scenario.constants.charging_stations.keys() if
                    scenario.constants.charging_stations[item].parent == gcID)

    uc_keys = [
        "work",
        "business",
        "school",
        "shopping",
        "private/ridesharing",
        "leisure",
        "home",
        "hub"
    ]

    # round energy values to 2 decimal places
    round_to_places = 2

    # which SimBEV-Use Cases are in this scenario?
    # group CS by UC name
    cs_by_uc = {}
    for uc_key in uc_keys:
        for cs_id in cs_ids:
            if uc_key in cs_id:
                # CS part of UC
                if uc_key not in cs_by_uc:
                    # first CS of this UC
                    cs_by_uc[uc_key] = []
                cs_by_uc[uc_key].append(cs_id)

    uc_keys_present = cs_by_uc.keys()

<<<<<<< HEAD
    has_schedule = any(s is not None for s in scenario.gcPowerSchedule[gcID])

    # flex
    if not hasattr(scenario, "flex_bands"):
        setattr(scenario, "flex_bands", {})
    if gcID not in scenario.flex_bands.keys():
        if 'generate_flex_band' not in locals().keys():
            # circular dependency: import when needed
            from generate_schedule import generate_flex_band
        try:
            scenario.flex_bands[gcID] = generate_flex_band(scenario, gcID)
        except Exception:
            scenario.flex_bands[gcID] = {}
=======
    hasExtLoads = any(scenario.extLoads)
    hasSchedule = any(s is not None for s in scenario.gcPowerSchedule[gcID])
    hasBatteries = sum([b.parent == gcID for b in scenario.constants.batteries.values()])
>>>>>>> ab3cc8a2

    # any loads except CS present?

    # accumulate header
    # general info
    header = ["timestep", "time"]
    # price
    if any(scenario.prices):
        # external loads (e.g., building)
        header.append("price [EUR/kWh]")
    # grid power
    header.append("grid power [kW]")
    # external loads
    if hasExtLoads:
        # external loads (e.g., building)
        header.append("ext.load [kW]")
    # feed-in
    if any(scenario.feedInPower):
        header.append("feed-in [kW]")
    # batteries
    if scenario.constants.batteries:
        header += ["battery power [kW]", "bat. stored energy [kWh]"]
    # flex + schedule
    header += ["flex min [kW]", "flex base [kW]", "flex max [kW]"]
    if has_schedule:
        header += ["schedule [kW]", "window"]
    # sum of charging power
    header.append("sum CS power")
    # charging power per use case
    header += ["sum UC {}".format(uc) for uc in uc_keys_present]
    # total number of occupied charging stations
    header.append("# occupied CS")
    # number of occupied CS per UC
    header += ["# occupied UC {}".format(uc) for uc in uc_keys_present]
    # charging power per CS
    header += [str(cs_id) for cs_id in cs_ids]

    # accumulate timesteps
    timeseries = []
    for idx, r in enumerate(scenario.results):
        # general info: timestep index and timestamp
        # TZ removed for spreadsheet software
        row = [idx, r['current_time'].replace(tzinfo=None)]
        # price
        if any(scenario.prices[gcID]):
            row.append(round(scenario.prices[gcID][idx][0], round_to_places))
        # grid power (negative since grid power is fed into system)
        row.append(-1 * round(scenario.totalLoad[gcID][idx], round_to_places))
        # external loads
        if hasExtLoads:
            sumExtLoads = sum([
                v for k, v in scenario.extLoads[gcID][idx].items()
                if k in scenario.events.external_load_lists])
            row.append(round(sumExtLoads, round_to_places))
        # feed-in (negative since grid power is fed into system)
        if any(scenario.feedInPower):
            row.append(-1 * round(scenario.feedInPower[gcID][idx], round_to_places))
        # batteries
<<<<<<< HEAD
        if scenario.constants.batteries:
            current_battery = {}
            for batID in scenario.batteryLevels:
                if scenario.constants.batteries[batID].parent == gcID:
                    current_battery.update({batID: scenario.batteryLevels[batID]})
            row += [
                # battery power
                round(sum([
                    v for k, v in scenario.extLoads[gcID][idx].items()
                    if k in scenario.constants.batteries]),
                    round_to_places),
                # battery levels
                # get connected battery
                round(
                    sum([levels[idx] for levels in current_battery.values()]),
                    round_to_places
                )
            ]
=======
        if hasBatteries:
            header += ["battery power [kW]", "bat. stored energy [kWh]"]
        # flex + schedule
        header += ["flex min [kW]", "flex base [kW]", "flex max [kW]"]
        if hasSchedule:
            header += ["schedule [kW]", "window"]
        # sum of charging power
        header.append("sum CS power")
        # charging power per use case
        header += ["sum UC {}".format(uc) for uc in uc_keys_present]
        # total number of occupied charging stations
        header.append("# occupied CS")
        # number of occupied CS per UC
        header += ["# occupied UC {}".format(uc) for uc in uc_keys_present]
        # charging power per CS
        header += [str(cs_id) for cs_id in cs_ids]
        timeseries_file.write(','.join(header))

        # write timesteps
        for idx, r in enumerate(scenario.results):
            # general info: timestep index and timestamp
            # TZ removed for spreadsheet software
            row = [idx, r['current_time'].replace(tzinfo=None)]
            # price
            if any(scenario.prices[gcID]):
                row.append(scenario.prices[gcID][idx])
            # grid power (negative since grid power is fed into system)
            row.append(-1 * round(scenario.totalLoad[gcID][idx], round_to_places))
            # external loads
            if hasExtLoads:
                sumExtLoads = sum([
                    v for k, v in scenario.extLoads[gcID][idx].items()
                    if k in scenario.events.external_load_lists])
                row.append(round(sumExtLoads, round_to_places))
            # feed-in (negative since grid power is fed into system)
            if any(scenario.feedInPower):
                row.append(-1 * round(scenario.feedInPower[gcID][idx], round_to_places))
            # batteries
            if hasBatteries:
                current_battery = {}
                for batID in scenario.batteryLevels:
                    if scenario.constants.batteries[batID].parent == gcID:
                        current_battery.update({batID: scenario.batteryLevels[batID]})
                row += [
                    # battery power
                    round(sum([
                        v for k, v in scenario.extLoads[gcID][idx].items()
                        if k in scenario.constants.batteries]),
                        round_to_places),
                    # battery levels
                    # get connected battery
                    round(
                        sum([levels[idx] for levels in current_battery.values()]),
                        round_to_places
                    )
                ]
            # flex
            if not hasattr(scenario, "flex_bands"):
                setattr(scenario, "flex_bands", {})
            if gcID not in scenario.flex_bands.keys():
                if 'generate_flex_band' not in locals().keys():
                    from generate_schedule import generate_flex_band
                scenario.flex_bands[gcID] = generate_flex_band(scenario, gcID)
>>>>>>> ab3cc8a2

        try:
            # flex, might not exist
            row += [
                round(scenario.flex_bands[gcID]["min"][idx], round_to_places),
                round(scenario.flex_bands[gcID]["base"][idx], round_to_places),
                round(scenario.flex_bands[gcID]["max"][idx], round_to_places),
            ]
<<<<<<< HEAD
        except KeyError:
            row += [0, 0, 0]

        # schedule + window schedule
        if has_schedule:
            row.append(round(scenario.gcPowerSchedule[gcID][idx], round_to_places))  # float
            row.append(scenario.gcWindowSchedule[gcID][idx])  # bool

        # charging power
        # get sum of all current CS power that are connected to gc
        gc_commands = {}
        if r['commands']:
            for k, v in r["commands"].items():
                if k in cs_ids:
                    gc_commands.update({k: v})
        row.append(round(sum(gc_commands.values()), round_to_places))
        # sum up all charging power at gc for each use case
        row += [round(sum([cs_value for cs_id, cs_value in gc_commands.items()
                           if cs_id in cs_by_uc[uc_key]]),
                round_to_places) for uc_key in uc_keys_present]
        # get total number of occupied CS that are connected to gc
        row.append(len(scenario.connChargeByTS[gcID][idx]))
        # get number of occupied CS at gc for each use case
        row += [
            sum([1 if uc_key in cs_id else 0
                for cs_id in scenario.connChargeByTS[gcID][idx]]) for uc_key in
            uc_keys_present]
        # get individual charging power of cs_id that is connected to gc
        row += [round(gc_commands.get(cs_id, 0), round_to_places) for cs_id in
                cs_ids]
        timeseries.append(row)

    # update scenario with timeseries data
    setattr(scenario, "timeseries", dict(zip(header, map(list, zip(*timeseries)))))

    return {
        "header": header,
        "timeseries": timeseries,
    }
=======

            # schedule + window schedule
            if hasSchedule:
                row += [
                    round(scenario.gcPowerSchedule[gcID][idx], round_to_places),
                    round(scenario.gcWindowSchedule[gcID][idx], round_to_places),
                ]

            # charging power
            # get sum of all current CS power that are connected to gc
            gc_commands = {}
            if r['commands']:
                for k, v in r["commands"].items():
                    if k in cs_ids:
                        gc_commands.update({k: v})
            row.append(round(sum(gc_commands.values()), round_to_places))
            # sum up all charging power at gc for each use case
            row += [round(sum([cs_value for cs_id, cs_value in gc_commands.items()
                               if cs_id in cs_by_uc[uc_key]]),
                    round_to_places) for uc_key in uc_keys_present]
            # get total number of occupied CS that are connected to gc
            row.append(len(scenario.connChargeByTS[gcID][idx]))
            # get number of occupied CS at gc for each use case
            row += [
                sum([1 if uc_key in cs_id else 0
                    for cs_id in scenario.connChargeByTS[gcID][idx]]) for uc_key in
                uc_keys_present]
            # get individual charging power of cs_id that is connected to gc
            row += [round(gc_commands.get(cs_id, 0), round_to_places) for cs_id in
                    cs_ids]
            # write row to file
            timeseries_file.write('\n' + ','.join(map(lambda x: str(x), row)))
>>>>>>> ab3cc8a2


def generate_soc_timeseries(scenario):
    """ Generates an SOC timeseries for each vehicle.

    :param scenario: The scenario for which to generate SOC timeseries.
    :type scenario: spice_ev.Scenario
    """
<<<<<<< HEAD

    vids = sorted(scenario.constants.vehicles.keys())
    scenario.vehicle_socs = {vid: [] for vid in vids}
    for ts_idx in range(scenario.step_i):
        for vidx, vid in enumerate(vids):
            # combine SOCs from connected and disconnected timesteps
            # for every time step and vehicle, exactly one of the two has
            # a numeric value while the other contains a NoneType
            soc = scenario.socs[ts_idx][vidx] or scenario.disconnect[ts_idx][vidx]
            scenario.vehicle_socs[vid].append(soc)
=======
    # save soc of each vehicle in one file

    # check file extension

    # combine SOCs from connected and disconnected timesteps
    # for every time step and vehicle, exactly one of the two has
    # a numeric value while the other contains a NoneType
    continuous_soc = [[s or d for s, d in zip(socs_ts, disconnect_ts)]
                      for socs_ts, disconnect_ts in zip(scenario.socs, scenario.disconnect)]

    socsPerVehicle = list(map(list, zip(*continuous_soc)))
    scenario.vehicle_socs.update({
            v_id: soc for v_id, soc in
            zip(sorted(scenario.constants.vehicles.keys()), socsPerVehicle)
        })

    if hasattr(scenario.strat, "negative_soc_tracker"):
        scenario.negative_soc_tracker = scenario.strat.negative_soc_tracker

    if output_path:
        ext = os.path.splitext(output_path)[-1]
        if ext != ".csv":
            print("File extension mismatch: timeseries file is of type .csv")

        with open(output_path, "w") as soc_file:
            # write header
            header_s = ["timestep", "time"]
            for vidx, vid in enumerate(sorted(scenario.constants.vehicles.keys())):
                header_s.append(vid)
            soc_file.write(','.join(header_s))

            for idx, r in enumerate(scenario.results):
                # general info: timestep index and timestamp
                # TZ removed for spreadsheet software
                row_s = [idx, r['current_time'].replace(tzinfo=None).isoformat()]
                row_s += continuous_soc[idx]

                # write row to file
                soc_file.write('\n' + ','.join(map(lambda x: str(x), row_s)))
>>>>>>> ab3cc8a2


def plot(scenario):
    """ Plot various timeseries collected over the duration of the simulation.
        1. SOC over time per vehicle
        2. Power over time per charging station
        3. Power over time aggregated over all instances of various power sources
           and sinks, namely grid connectors, charging stations, PV, batteries
        4. Price over time per grid connector

    :param scenario: The scenario for which to generate the plots.
    :type scenario: spice_ev.Scenario
    """
    import matplotlib.pyplot as plt

    print('Done. Create plots...')

    xlabels = []
    for r in scenario.results:
        xlabels.append(r['current_time'])

    # batteries
    if scenario.batteryLevels:
        plots_top_row = 3
        ax = plt.subplot(2, plots_top_row, 3)
        ax.set_title('Batteries')
        ax.set(ylabel='Stored power in kWh')
        for name, values in scenario.batteryLevels.items():
            ax.plot(xlabels, values, label=name)
        ax.legend()
    else:
        plots_top_row = 2

    # vehicles
    ax = plt.subplot(2, plots_top_row, 1)
    ax.set_title('Vehicles')
    ax.set(ylabel='SoC')
    lines = ax.plot(xlabels, scenario.socs)
    # reset color cycle, so lines have same color
    ax.set_prop_cycle(None)

    ax.plot(xlabels, scenario.disconnect, '--')
    if len(scenario.constants.vehicles) <= 10:
        ax.legend(lines, sorted(scenario.constants.vehicles.keys()))

    # charging stations
    ax = plt.subplot(2, plots_top_row, 2)
    ax.set_title('Charging Stations')
    ax.set(ylabel='Power in kW')
    lines = ax.step(xlabels, scenario.sum_cs, where='post')
    if len(scenario.constants.charging_stations) <= 10:
        ax.legend(lines, sorted(scenario.constants.charging_stations.keys()))

    # total power
    ax = plt.subplot(2, 2, 3)
    ax.step(xlabels, list([sum(cs) for cs in scenario.sum_cs]), label="CS", where='post')
    gc_ids = scenario.constants.grid_connectors.keys()
    for gcID in gc_ids:
        for name, values in scenario.loads[gcID].items():
            ax.step(xlabels, values, label=name, where='post')
    # draw schedule
    if scenario.strat.uses_window:
        for gcID, schedule in scenario.gcWindowSchedule.items():
            if all(s is not None for s in schedule):
                # schedule exists
                window_values = [v * int(max(scenario.totalLoad[gcID])) for v in schedule]
                ax.step(xlabels, window_values, label="window {}".format(gcID),
                        linestyle='--', where='post')
    if scenario.strat.uses_schedule:
        for gcID, schedule in scenario.gcPowerSchedule.items():
            if any(s is not None for s in schedule):
                ax.step(xlabels, schedule, label="Schedule {}".format(gcID), where='post')

    ax.step(xlabels, scenario.all_totalLoad, label="Total", where='post')
    ax.set_title('Power')
    ax.set(ylabel='Power in kW')
    ax.legend()
    ax.xaxis_date()  # xaxis are datetime objects

    # price
    ax = plt.subplot(2, 2, 4)
    prices = list(zip(*scenario.prices.values()))
    lines = ax.step(xlabels, prices, where='post')
    ax.set_title('Price for 1 kWh')
    ax.set(ylabel='€')
    if len(gc_ids) <= 10:
        ax.legend(lines, sorted(gc_ids))

    # figure title
    fig = plt.gcf()
    fig.suptitle('Strategy: {}'.format(scenario.strat.description), fontweight='bold')

    # fig.autofmt_xdate()  # rotate xaxis labels (dates) to fit
    # autofmt removes some axis labels, so rotate by hand:
    for ax in fig.get_axes():
        ax.set_xlim(scenario.start_time, scenario.stop_time)
        plt.setp(ax.get_xticklabels(), rotation=30, ha='right')

    plt.show()<|MERGE_RESOLUTION|>--- conflicted
+++ resolved
@@ -378,9 +378,6 @@
 
     uc_keys_present = cs_by_uc.keys()
 
-<<<<<<< HEAD
-    has_schedule = any(s is not None for s in scenario.gcPowerSchedule[gcID])
-
     # flex
     if not hasattr(scenario, "flex_bands"):
         setattr(scenario, "flex_bands", {})
@@ -392,20 +389,17 @@
             scenario.flex_bands[gcID] = generate_flex_band(scenario, gcID)
         except Exception:
             scenario.flex_bands[gcID] = {}
-=======
+
+    # any loads except CS present?
     hasExtLoads = any(scenario.extLoads)
     hasSchedule = any(s is not None for s in scenario.gcPowerSchedule[gcID])
     hasBatteries = sum([b.parent == gcID for b in scenario.constants.batteries.values()])
->>>>>>> ab3cc8a2
-
-    # any loads except CS present?
 
     # accumulate header
     # general info
     header = ["timestep", "time"]
     # price
-    if any(scenario.prices):
-        # external loads (e.g., building)
+    if any(scenario.prices[gcID]):
         header.append("price [EUR/kWh]")
     # grid power
     header.append("grid power [kW]")
@@ -417,12 +411,10 @@
     if any(scenario.feedInPower):
         header.append("feed-in [kW]")
     # batteries
-    if scenario.constants.batteries:
+    if hasBatteries:
         header += ["battery power [kW]", "bat. stored energy [kWh]"]
     # flex + schedule
     header += ["flex min [kW]", "flex base [kW]", "flex max [kW]"]
-    if has_schedule:
-        header += ["schedule [kW]", "window"]
     # sum of charging power
     header.append("sum CS power")
     # charging power per use case
@@ -442,7 +434,7 @@
         row = [idx, r['current_time'].replace(tzinfo=None)]
         # price
         if any(scenario.prices[gcID]):
-            row.append(round(scenario.prices[gcID][idx][0], round_to_places))
+            row.append(round(scenario.prices[gcID][idx], round_to_places))
         # grid power (negative since grid power is fed into system)
         row.append(-1 * round(scenario.totalLoad[gcID][idx], round_to_places))
         # external loads
@@ -454,9 +446,9 @@
         # feed-in (negative since grid power is fed into system)
         if any(scenario.feedInPower):
             row.append(-1 * round(scenario.feedInPower[gcID][idx], round_to_places))
+
         # batteries
-<<<<<<< HEAD
-        if scenario.constants.batteries:
+        if hasBatteries:
             current_battery = {}
             for batID in scenario.batteryLevels:
                 if scenario.constants.batteries[batID].parent == gcID:
@@ -474,72 +466,6 @@
                     round_to_places
                 )
             ]
-=======
-        if hasBatteries:
-            header += ["battery power [kW]", "bat. stored energy [kWh]"]
-        # flex + schedule
-        header += ["flex min [kW]", "flex base [kW]", "flex max [kW]"]
-        if hasSchedule:
-            header += ["schedule [kW]", "window"]
-        # sum of charging power
-        header.append("sum CS power")
-        # charging power per use case
-        header += ["sum UC {}".format(uc) for uc in uc_keys_present]
-        # total number of occupied charging stations
-        header.append("# occupied CS")
-        # number of occupied CS per UC
-        header += ["# occupied UC {}".format(uc) for uc in uc_keys_present]
-        # charging power per CS
-        header += [str(cs_id) for cs_id in cs_ids]
-        timeseries_file.write(','.join(header))
-
-        # write timesteps
-        for idx, r in enumerate(scenario.results):
-            # general info: timestep index and timestamp
-            # TZ removed for spreadsheet software
-            row = [idx, r['current_time'].replace(tzinfo=None)]
-            # price
-            if any(scenario.prices[gcID]):
-                row.append(scenario.prices[gcID][idx])
-            # grid power (negative since grid power is fed into system)
-            row.append(-1 * round(scenario.totalLoad[gcID][idx], round_to_places))
-            # external loads
-            if hasExtLoads:
-                sumExtLoads = sum([
-                    v for k, v in scenario.extLoads[gcID][idx].items()
-                    if k in scenario.events.external_load_lists])
-                row.append(round(sumExtLoads, round_to_places))
-            # feed-in (negative since grid power is fed into system)
-            if any(scenario.feedInPower):
-                row.append(-1 * round(scenario.feedInPower[gcID][idx], round_to_places))
-            # batteries
-            if hasBatteries:
-                current_battery = {}
-                for batID in scenario.batteryLevels:
-                    if scenario.constants.batteries[batID].parent == gcID:
-                        current_battery.update({batID: scenario.batteryLevels[batID]})
-                row += [
-                    # battery power
-                    round(sum([
-                        v for k, v in scenario.extLoads[gcID][idx].items()
-                        if k in scenario.constants.batteries]),
-                        round_to_places),
-                    # battery levels
-                    # get connected battery
-                    round(
-                        sum([levels[idx] for levels in current_battery.values()]),
-                        round_to_places
-                    )
-                ]
-            # flex
-            if not hasattr(scenario, "flex_bands"):
-                setattr(scenario, "flex_bands", {})
-            if gcID not in scenario.flex_bands.keys():
-                if 'generate_flex_band' not in locals().keys():
-                    from generate_schedule import generate_flex_band
-                scenario.flex_bands[gcID] = generate_flex_band(scenario, gcID)
->>>>>>> ab3cc8a2
-
         try:
             # flex, might not exist
             row += [
@@ -547,14 +473,15 @@
                 round(scenario.flex_bands[gcID]["base"][idx], round_to_places),
                 round(scenario.flex_bands[gcID]["max"][idx], round_to_places),
             ]
-<<<<<<< HEAD
         except KeyError:
             row += [0, 0, 0]
 
         # schedule + window schedule
-        if has_schedule:
-            row.append(round(scenario.gcPowerSchedule[gcID][idx], round_to_places))  # float
-            row.append(scenario.gcWindowSchedule[gcID][idx])  # bool
+        if hasSchedule:
+            row += [
+                round(scenario.gcPowerSchedule[gcID][idx], round_to_places),  # float
+                int(scenario.gcWindowSchedule[gcID][idx]),  # bool -> int
+            ]
 
         # charging power
         # get sum of all current CS power that are connected to gc
@@ -581,46 +508,12 @@
         timeseries.append(row)
 
     # update scenario with timeseries data
-    setattr(scenario, "timeseries", dict(zip(header, map(list, zip(*timeseries)))))
+    setattr(scenario, f"{gcID}_timeseries", dict(zip(header, map(list, zip(*timeseries)))))
 
     return {
         "header": header,
         "timeseries": timeseries,
     }
-=======
-
-            # schedule + window schedule
-            if hasSchedule:
-                row += [
-                    round(scenario.gcPowerSchedule[gcID][idx], round_to_places),
-                    round(scenario.gcWindowSchedule[gcID][idx], round_to_places),
-                ]
-
-            # charging power
-            # get sum of all current CS power that are connected to gc
-            gc_commands = {}
-            if r['commands']:
-                for k, v in r["commands"].items():
-                    if k in cs_ids:
-                        gc_commands.update({k: v})
-            row.append(round(sum(gc_commands.values()), round_to_places))
-            # sum up all charging power at gc for each use case
-            row += [round(sum([cs_value for cs_id, cs_value in gc_commands.items()
-                               if cs_id in cs_by_uc[uc_key]]),
-                    round_to_places) for uc_key in uc_keys_present]
-            # get total number of occupied CS that are connected to gc
-            row.append(len(scenario.connChargeByTS[gcID][idx]))
-            # get number of occupied CS at gc for each use case
-            row += [
-                sum([1 if uc_key in cs_id else 0
-                    for cs_id in scenario.connChargeByTS[gcID][idx]]) for uc_key in
-                uc_keys_present]
-            # get individual charging power of cs_id that is connected to gc
-            row += [round(gc_commands.get(cs_id, 0), round_to_places) for cs_id in
-                    cs_ids]
-            # write row to file
-            timeseries_file.write('\n' + ','.join(map(lambda x: str(x), row)))
->>>>>>> ab3cc8a2
 
 
 def generate_soc_timeseries(scenario):
@@ -629,8 +522,6 @@
     :param scenario: The scenario for which to generate SOC timeseries.
     :type scenario: spice_ev.Scenario
     """
-<<<<<<< HEAD
-
     vids = sorted(scenario.constants.vehicles.keys())
     scenario.vehicle_socs = {vid: [] for vid in vids}
     for ts_idx in range(scenario.step_i):
@@ -640,47 +531,6 @@
             # a numeric value while the other contains a NoneType
             soc = scenario.socs[ts_idx][vidx] or scenario.disconnect[ts_idx][vidx]
             scenario.vehicle_socs[vid].append(soc)
-=======
-    # save soc of each vehicle in one file
-
-    # check file extension
-
-    # combine SOCs from connected and disconnected timesteps
-    # for every time step and vehicle, exactly one of the two has
-    # a numeric value while the other contains a NoneType
-    continuous_soc = [[s or d for s, d in zip(socs_ts, disconnect_ts)]
-                      for socs_ts, disconnect_ts in zip(scenario.socs, scenario.disconnect)]
-
-    socsPerVehicle = list(map(list, zip(*continuous_soc)))
-    scenario.vehicle_socs.update({
-            v_id: soc for v_id, soc in
-            zip(sorted(scenario.constants.vehicles.keys()), socsPerVehicle)
-        })
-
-    if hasattr(scenario.strat, "negative_soc_tracker"):
-        scenario.negative_soc_tracker = scenario.strat.negative_soc_tracker
-
-    if output_path:
-        ext = os.path.splitext(output_path)[-1]
-        if ext != ".csv":
-            print("File extension mismatch: timeseries file is of type .csv")
-
-        with open(output_path, "w") as soc_file:
-            # write header
-            header_s = ["timestep", "time"]
-            for vidx, vid in enumerate(sorted(scenario.constants.vehicles.keys())):
-                header_s.append(vid)
-            soc_file.write(','.join(header_s))
-
-            for idx, r in enumerate(scenario.results):
-                # general info: timestep index and timestamp
-                # TZ removed for spreadsheet software
-                row_s = [idx, r['current_time'].replace(tzinfo=None).isoformat()]
-                row_s += continuous_soc[idx]
-
-                # write row to file
-                soc_file.write('\n' + ','.join(map(lambda x: str(x), row_s)))
->>>>>>> ab3cc8a2
 
 
 def plot(scenario):
