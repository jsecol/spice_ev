--- conflicted
+++ resolved
@@ -41,13 +41,8 @@
             self.discharging_curve = copy.deepcopy(discharging_curve)
 
         if self.capacity > 1e6:
-<<<<<<< HEAD
             # batteries with high/infinite capacity: lower EPS for charging
-            self.EPS = 1 / self.capacity
-=======
-            # batteries with high/infinite capacity: lower EPS for loading
             self.EPS = 0.1 / self.capacity
->>>>>>> 0db4fdc0
         else:
             self.EPS = 1e-5
 
