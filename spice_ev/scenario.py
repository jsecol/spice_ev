--- conflicted
+++ resolved
@@ -71,10 +71,7 @@
 
         options['events'] = self.events
         options['interval'] = self.interval
-<<<<<<< HEAD
-=======
         options['stop_time'] = self.stop_time
->>>>>>> 14d1d424
         options['n_intervals'] = self.n_intervals
         options['core_standing_time'] = self.core_standing_time
         options['DISCHARGE_LIMIT'] = options.get('DISCHARGE_LIMIT', self.discharge_limit)
