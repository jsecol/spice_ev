--- conflicted
+++ resolved
@@ -697,19 +697,13 @@
             # charging window: curtailment present or res. load negative
             charging_window = (curtailment[i] > EPS) or (residual_load[t] < -EPS)
             values = [
-<<<<<<< HEAD
-                cur_time.isoformat(),      # timestamp
-                round(schedule[t], 3),     # schedule rounded to Watts
-                int(priorities[t] <= 2),   # charging window?
+                cur_time.isoformat(),  # timestamp
+                aggressive_round(schedule[t], 3),  # schedule rounded to Watts
+                int(charging_window),
                 round(original_residual_load[t], 3),
                 round(original_curtailment[t], 3),
                 round(residual_load[t], 3),
                 round(curtailment[t], 3),
-=======
-                cur_time.isoformat(),  # timestamp
-                aggressive_round(schedule[t], 3),  # schedule rounded to Watts
-                int(charging_window),
->>>>>>> 20c4f011
             ]
             if args.individual:
                 # create column for every vehicle schedule
