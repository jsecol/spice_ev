#!/usr/bin/env python3

import argparse
import csv
import datetime
import json
from pathlib import Path
import random

from src.util import set_options_from_config


<<<<<<< HEAD
def generate_from_simbev(args):
    """Generate a scenario JSON from simBEV results.
    args: argparse.Namespace
    """
=======
if __name__ == '__main__':
    parser = argparse.ArgumentParser(
        description='Generate scenarios as JSON files for vehicle charging modelling \
        from vehicle timeseries (e.g. SimBEV output).')
    parser.add_argument('output', nargs='?', help='output file name (example.json)')
    parser.add_argument('--simbev', metavar='DIR', type=str, help='set directory with SimBEV files')
    parser.add_argument('--interval', metavar='MIN', type=int, default=15,
                        help='set number of minutes for each timestep (Δt)')
    parser.add_argument('--price-seed', metavar='X', type=int,
                        help='set seed when generating energy market prices. \
                        Negative values for fixed price in cents')
    parser.add_argument('--min-soc', metavar='S', type=float, default=0.5,
                        help='Set minimum desired SoC for each charging event. Default: 0.5')
    parser.add_argument('--min-soc-threshold', type=float, default=0.05,
                        help='SoC below this threshold trigger a warning. Default: 0.05')

    # csv files
    parser.add_argument('--include-ext-load-csv',
                        help='include CSV for external load. \
                        You may define custom options with --include-ext-csv-option')
    parser.add_argument('--include-ext-csv-option', '-eo', metavar=('KEY', 'VALUE'),
                        nargs=2, default=[], action='append',
                        help='append additional argument to external load')
    parser.add_argument('--include-feed-in-csv',
                        help='include CSV for energy feed-in, e.g., local PV. \
                        You may define custom options with --include-feed-in-csv-option')
    parser.add_argument('--include-feed-in-csv-option', '-fo', metavar=('KEY', 'VALUE'),
                        nargs=2, default=[], action='append',
                        help='append additional argument to feed-in load')
    parser.add_argument('--include-price-csv',
                        help='include CSV for energy price. \
                        You may define custom options with --include-price-csv-option')
    parser.add_argument('--include-price-csv-option', '-po', metavar=('KEY', 'VALUE'),
                        nargs=2, default=[], action='append',
                        help='append additional argument to price signals')
    parser.add_argument('--config', help='Use config file to set arguments')

    # other stuff
    parser.add_argument('--eps', metavar='EPS', type=float, default=1e-10,
                        help='Tolerance used for sanity checks, required due to possible '
                             'rounding differences between simBEV and spiceEV. Default: 1e-10')

    args = parser.parse_args()

    set_options_from_config(args, check=True, verbose=False)

>>>>>>> 46af78ed
    missing = [arg for arg in ["output", "simbev"] if vars(args).get(arg) is None]
    if missing:
        raise SystemExit("The following arguments are required: {}".format(", ".join(missing)))

    # first monday of 2021
    # SimBEV uses MiD data and creates data for an exemplary week, so there are no exact dates.
    start = datetime.datetime(year=2021, month=1, day=4,
                              tzinfo=datetime.timezone(datetime.timedelta(hours=1)))
    interval = datetime.timedelta(minutes=args.interval)
    n_intervals = 0

    # possible vehicle types
    vehicle_types = {
        "bev_luxury": {
            "name": "bev_luxury",
            "capacity": 90,  # kWh
            "mileage": 40,  # kWh / 100km
            "charging_curve": [[0, 300], [80, 300], [100, 300]],  # SOC -> kWh
            "min_charging_power": 0,
        },
        "bev_medium": {
            "name": "bev_medium",
            "capacity": 65,  # kWh
            "mileage": 40,  # kWh / 100km
            "charging_curve": [[0, 150], [80, 150], [100, 150]],  # SOC -> kWh
            "min_charging_power": 0,
        },
        "bev_mini": {
            "name": "bev_mini",
            "capacity": 30,  # kWh
            "mileage": 40,  # kWh / 100km
            "charging_curve": [[0, 50], [80, 50], [100, 50]],  # SOC -> kWh
            "min_charging_power": 0,
        },
        "phev_luxury": {
            "name": "phev_luxury",
            "capacity": 40,  # kWh
            "mileage": 40,  # kWh / 100km
            "charging_curve": [[0, 22], [80, 22], [100, 0]],  # SOC -> kWh
            "min_charging_power": 0,
        },
        "phev_medium": {
            "name": "phev_medium",
            "capacity": 100,  # kWh
            "mileage": 30,  # kWh / 100km
            "charging_curve": [[0, 22], [80, 22], [100, 0]],  # SOC -> kWh
            "min_charging_power": 0,
        },
        "phev_mini": {
            "name": "phev_mini",
            "capacity": 70,  # kWh
            "mileage": 25,  # kWh / 100km
            "charging_curve": [[0, 22], [80, 22], [100, 0]],  # SOC -> kWh
            "min_charging_power": 0,
        },
    }

    def datetime_from_timestep(timestep):
        assert type(timestep) == int
        return start + (interval * timestep)

    # vehicle CSV files
    path = Path(args.simbev)
    assert path.exists(), "SimBEV directory {} does not exist".format(args.simbev)
    pathlist = list(path.rglob('*.csv'))
    pathlist.sort()

    vehicles = {}
    charging_stations = {}
    events = {
        "grid_operator_signals": [],
        "external_load": {},
        "energy_feed_in": {},
        "vehicle_events": []
    }

    # save path and options for CSV timeseries
    # all paths are relative to output file
    target_path = Path(args.output).parent

    # external load CSV
    if args.include_ext_load_csv:
        filename = args.include_ext_load_csv
        basename = filename.split('.')[0]
        options = {
            "csv_file": filename,
            "start_time": start.isoformat(),
            "step_duration_s": 900,  # 15 minutes
            "grid_connector_id": "GC1",
            "column": "energy"
        }
        for key, value in args.include_ext_csv_option:
            options[key] = value
        events['external_load'][basename] = options
        # check if CSV file exists
        ext_csv_path = target_path.joinpath(filename)
        if not ext_csv_path.exists():
            print("Warning: external csv file '{}' does not exist yet".format(ext_csv_path))

    # energy feed-in CSV (e.g. from PV)
    if args.include_feed_in_csv:
        filename = args.include_feed_in_csv
        basename = filename.split('.')[0]
        options = {
            "csv_file": filename,
            "start_time": start.isoformat(),
            "step_duration_s": 3600,  # 60 minutes
            "grid_connector_id": "GC1",
            "column": "energy"
        }
        for key, value in args.include_feed_in_csv_option:
            options[key] = value
        events['energy_feed_in'][basename] = options
        feed_in_path = target_path.joinpath(filename)
        if not feed_in_path.exists():
            print("Warning: feed-in csv file '{}' does not exist yet".format(feed_in_path))

    # energy price CSV
    if args.include_price_csv:
        filename = args.include_price_csv
        basename = filename.split('.')[0]
        options = {
            "csv_file": filename,
            "start_time": start.isoformat(),
            "step_duration_s": 3600,  # 60 minutes
            "grid_connector_id": "GC1",
            "column": "price [ct/kWh]"
        }
        for key, value in args.include_price_csv_option:
            options[key] = value
        events['energy_price_from_csv'] = options
        price_csv_path = target_path.joinpath(filename)
        if not price_csv_path.exists():
            print("Warning: price csv file '{}' does not exist yet".format(price_csv_path))

        if args.price_seed:
            # CSV and price_seed given
            print("WARNING: Multiple price sources detected. Using CSV.")
    elif args.price_seed is not None and args.price_seed < 0:
        # use single, fixed price
        events["grid_operator_signals"].append({
            "signal_time": start.isoformat(),
            "grid_connector_id": "GC1",
            "start_time": start.isoformat(),
            "cost": {
                "type": "fixed",
                "value": -args.price_seed
            }
        })
    else:
        # random price
        # set seed from input (repeatability)
        random.seed(args.price_seed)
        # price remains stable for X hours
        price_stable_hours = 6
        # every X timesteps, generate new price signal
        price_interval = datetime.timedelta(hours=price_stable_hours) / interval

    # generate vehicle events: iterate over input files
    for csv_path in pathlist:
        # get vehicle name from file name
        vehicle_name = str(csv_path.stem)[:-4]
        with open(csv_path, newline='') as csvfile:
            reader = csv.DictReader(csvfile)

            # set vehicle info from first data row
            # update in vehicles, regardless if known before or not

            row = next(reader)
            try:
                v_type = row["car_type"]
            except KeyError:
                print("Skipping {}, probably no vehicle file".format(csv_path))
                continue
            # vehicle type must be known
            assert v_type in vehicle_types, "Unknown type for {}: {}".format(vehicle_name, v_type)
            if vehicle_name in vehicles:
                num_similar_name = sum([1 for v in vehicles.keys() if v.startswith(vehicle_name)])
                vehicle_name_new = "{}_{}".format(vehicle_name, num_similar_name + 1)
                print("WARNING: Vehicle name {} is not unique! Renamed to {}".format(
                    vehicle_name, vehicle_name_new))
                vehicle_name = vehicle_name_new
            # save initial vehicle data
            vehicles[vehicle_name] = {
                "connected_charging_station": None,
                "soc": float(row["SoC_end"]) * 100,
                "vehicle_type": v_type
            }

            # check that capacities match
            vehicle_capacity = vehicle_types[v_type]["capacity"]
            file_capacity = int(row["bat_cap"])
            assert vehicle_capacity == file_capacity, (
                "Capacity of vehicle {} does not match (in file: {}, in script: {})"
                .format(vehicle_name, file_capacity, vehicle_capacity))

            # set initial charge
            vehicle_soc = float(row["SoC_end"])
            last_cs_event = None
            soc_needed = 0.0
            park_start_ts = None
            park_end_ts = datetime_from_timestep(int(row['park_end']) + 1)

            # iterate next timesteps
            for idx, row in enumerate(reader):
                # read info from row
                location = row["location"]
                capacity = float(row["netto_charging_capacity"])
                consumption = float(row["consumption"])

                # general sanity checks
                simbev_soc_start = float(row["SoC_start"])
                simbev_soc_end = float(row["SoC_end"])
                # SoC must not be negative
                assert simbev_soc_start >= 0 and simbev_soc_end >= 0, \
                    "SimBEV created negative SoC for {} in row {}".format(
                        vehicle_name, idx + 3)
                # might want to avoid very low battery levels (configurable in config)
                soc_threshold = args.min_soc_threshold
                if simbev_soc_start < soc_threshold or simbev_soc_end < soc_threshold:
                    print("WARNING: SimBEV created very low SoC for {} in row {}"
                          .format(vehicle_name, idx + 3))

                simbev_demand = float(row["chargingdemand"])
                assert capacity > 0 or simbev_demand == 0, \
                    "Charging event without charging station: {} @ row {}".format(
                        vehicle_name, idx + 3)

                cs_present = capacity > 0
                assert (not cs_present) or consumption == 0, \
                    "Consumption while charging for {} @ row {}".format(
                        vehicle_name, idx + 3)

                if not cs_present:
                    # no charging station or don't need to charge
                    # just increase charging demand based on consumption
                    soc_needed += consumption / vehicle_capacity
                    assert soc_needed <= 1 + vehicle_soc + args.eps, (
                        "Consumption too high for {} in row {}: "
                        "vehicle charged to {}, needs SoC of {} ({} kW). "
                        "This might be caused by rounding differences, "
                        "consider to increase the arg '--eps'.".format(
                            vehicle_name, idx + 3, vehicle_soc,
                            soc_needed, soc_needed * vehicle_capacity))
                else:
                    # charging station present

                    if not last_cs_event:
                        # first charge: initial must be enough
                        assert vehicle_soc >= soc_needed - args.eps, (
                            "Initial charge for {} is not sufficient. "
                            "This might be caused by rounding differences, "
                            "consider to increase the arg '--eps'.".format(
                                vehicle_name))
                    else:
                        # update desired SoC from last charging event
                        # this much charge must be in battery when leaving CS
                        # to reach next CS (the one from current row)
                        desired_soc = max(args.min_soc, soc_needed)

                        # this much must be charged
                        delta_soc = max(desired_soc - vehicle_soc, 0)

                        # check if charging is possible in ideal case
                        cs_name = last_cs_event["update"]["connected_charging_station"]
                        cs_power = charging_stations[cs_name]["max_power"]
                        charge_duration = park_end_ts - park_start_ts
                        possible_power = cs_power * charge_duration.seconds/3600
                        possible_soc = possible_power / vehicle_capacity

                        if delta_soc > possible_soc:
                            print(
                                "WARNING: Can't fulfill charging request for {} in ts {:.0f}. "
                                "Need {:.2f} kWh in {:.2f} h ({:.0f} ts) from {} kW CS, "
                                "possible: {} kWh"
                                .format(
                                    vehicle_name,
                                    (park_end_ts - start)/interval,
                                    desired_soc * vehicle_capacity,
                                    charge_duration.seconds/3600,
                                    charge_duration / interval,
                                    cs_power, possible_power
                                ))

                        # update last charge event info: set desired SOC
                        last_cs_event["update"]["desired_soc"] = desired_soc * 100
                        events["vehicle_events"].append(last_cs_event)

                        # simulate charging
                        vehicle_soc = max(vehicle_soc, desired_soc)

                    # update vehicle SOC: with how much SOC does car arrive at new CS?
                    vehicle_soc -= soc_needed

                    # initialize new charge event

                    # setup charging point at location
                    cs_name = "{}_{}".format(vehicle_name, location.split('_')[-1])
                    if (cs_name in charging_stations
                            and charging_stations[cs_name]["max_power"] != capacity):
                        # same location type, different capacity: build new CS
                        cs_name = "{}_{}".format(cs_name, idx)
                    if cs_name not in charging_stations:
                        charging_stations[cs_name] = {
                            # get max power from charging curve
                            "max_power": capacity,
                            "parent": "GC1",
                            "min_power": capacity * 0.1,
                        }

                    # generate vehicle events
                    # departure from old CS
                    park_start_ts = datetime_from_timestep(int(row["park_start"]))
                    events["vehicle_events"].append({
                        "signal_time": park_end_ts.isoformat(),
                        "start_time": park_end_ts.isoformat(),
                        "vehicle_id": vehicle_name,
                        "event_type": "departure",
                        "update": {
                            "estimated_time_of_arrival": park_start_ts.isoformat()
                        }
                    })

                    # arrival at new CS
                    park_end_idx = int(row["park_end"]) + 1
                    park_end_ts = datetime_from_timestep(park_end_idx)
                    last_cs_event = {
                        "signal_time": park_start_ts.isoformat(),
                        "start_time": park_start_ts.isoformat(),
                        "vehicle_id": vehicle_name,
                        "event_type": "arrival",
                        "update": {
                            "connected_charging_station": cs_name,
                            "estimated_time_of_departure": park_end_ts.isoformat(),
                            "desired_soc": None,  # updated later
                            "soc_delta": - soc_needed * 100
                        }
                    }

                    # reset distance (needed charge) to next CS
                    soc_needed = 0.0

                    # get maximum length of timesteps (only end of last charge relevant)
                    n_intervals = max(n_intervals, park_end_idx)

                    # random price: each price interval, generate new price

                    while (
                        not args.include_price_csv
                        and (args.price_seed is None or args.price_seed >= 0)
                        and n_intervals >= price_interval * len(events["grid_operator_signals"])
                    ):
                        # at which timestep is price updated?
                        price_update_idx = int(
                            len(events["grid_operator_signals"]) * price_interval)
                        start_time = datetime_from_timestep(price_update_idx)
                        # price signal known one day ahead
                        signal_time = max(start, start_time - datetime.timedelta(days=1))
                        if 6 < start_time.hour < 18:
                            # daytime: ~15ct
                            events['grid_operator_signals'].append({
                                "signal_time": signal_time.isoformat(),
                                "grid_connector_id": "GC1",
                                "start_time": start_time.isoformat(),
                                "cost": {
                                    "type": "fixed",
                                    "value": 0.15 + random.gauss(0, 0.05)
                                }
                            })
                        else:
                            # nighttime: ~5ct
                            events['grid_operator_signals'].append({
                                "signal_time": signal_time.isoformat(),
                                "grid_connector_id": "GC1",
                                "start_time": start_time.isoformat(),
                                "cost": {
                                    "type": "fixed",
                                    "value": 0.15 + random.gauss(0, 0.05)
                                }
                            })

    assert len(vehicles) > 0, "No vehicles found in {}".format(args.simbev)

    j = {
        "scenario": {
            "start_time": start.isoformat(),
            "interval": args.interval,
            "n_intervals": n_intervals,
        },
        "constants": {
            "vehicle_types": vehicle_types,
            "vehicles": vehicles,
            "grid_connectors": {
                "GC1": {
                    "max_power": 10000
                }
            },
            "charging_stations": charging_stations
        },
        "events": events
    }

    # Write JSON
    with open(args.output, 'w') as f:
        json.dump(j, f, indent=2)


if __name__ == '__main__':
    parser = argparse.ArgumentParser(
        description='Generate scenarios as JSON files for vehicle charging modelling \
        from vehicle timeseries (e.g. SimBEV output).')
    parser.add_argument('output', nargs='?', help='output file name (example.json)')
    parser.add_argument('--simbev', metavar='DIR', type=str, help='set directory with SimBEV files')
    parser.add_argument('--interval', metavar='MIN', type=int, default=15,
                        help='set number of minutes for each timestep (Δt)')
    parser.add_argument('--price-seed', metavar='X', type=int, default=0,
                        help='set seed when generating energy market prices. \
                        Negative values for fixed price in cents')
    parser.add_argument('--min-soc', metavar='S', type=float, default=0.5,
                        help='Set minimum desired SoC for each charging event. Default: 0.5')
    parser.add_argument('--min-soc-threshold', type=float, default=0.05,
                        help='SoC below this threshold trigger a warning. Default: 0.05')

    # csv files
    parser.add_argument('--include-ext-load-csv',
                        help='include CSV for external load. \
                        You may define custom options with --include-ext-csv-option')
    parser.add_argument('--include-ext-csv-option', '-eo', metavar=('KEY', 'VALUE'),
                        nargs=2, default=[], action='append',
                        help='append additional argument to external load')
    parser.add_argument('--include-feed-in-csv',
                        help='include CSV for energy feed-in, e.g., local PV. \
                        You may define custom options with --include-feed-in-csv-option')
    parser.add_argument('--include-feed-in-csv-option', '-fo', metavar=('KEY', 'VALUE'),
                        nargs=2, default=[], action='append',
                        help='append additional argument to feed-in load')
    parser.add_argument('--include-price-csv',
                        help='include CSV for energy price. \
                        You may define custom options with --include-price-csv-option')
    parser.add_argument('--include-price-csv-option', '-po', metavar=('KEY', 'VALUE'),
                        nargs=2, default=[], action='append',
                        help='append additional argument to price signals')
    parser.add_argument('--config', help='Use config file to set arguments')
    args = parser.parse_args()

    set_options_from_config(args, check=True, verbose=False)

    generate_from_simbev(args)<|MERGE_RESOLUTION|>--- conflicted
+++ resolved
@@ -10,59 +10,10 @@
 from src.util import set_options_from_config
 
 
-<<<<<<< HEAD
 def generate_from_simbev(args):
     """Generate a scenario JSON from simBEV results.
     args: argparse.Namespace
     """
-=======
-if __name__ == '__main__':
-    parser = argparse.ArgumentParser(
-        description='Generate scenarios as JSON files for vehicle charging modelling \
-        from vehicle timeseries (e.g. SimBEV output).')
-    parser.add_argument('output', nargs='?', help='output file name (example.json)')
-    parser.add_argument('--simbev', metavar='DIR', type=str, help='set directory with SimBEV files')
-    parser.add_argument('--interval', metavar='MIN', type=int, default=15,
-                        help='set number of minutes for each timestep (Δt)')
-    parser.add_argument('--price-seed', metavar='X', type=int,
-                        help='set seed when generating energy market prices. \
-                        Negative values for fixed price in cents')
-    parser.add_argument('--min-soc', metavar='S', type=float, default=0.5,
-                        help='Set minimum desired SoC for each charging event. Default: 0.5')
-    parser.add_argument('--min-soc-threshold', type=float, default=0.05,
-                        help='SoC below this threshold trigger a warning. Default: 0.05')
-
-    # csv files
-    parser.add_argument('--include-ext-load-csv',
-                        help='include CSV for external load. \
-                        You may define custom options with --include-ext-csv-option')
-    parser.add_argument('--include-ext-csv-option', '-eo', metavar=('KEY', 'VALUE'),
-                        nargs=2, default=[], action='append',
-                        help='append additional argument to external load')
-    parser.add_argument('--include-feed-in-csv',
-                        help='include CSV for energy feed-in, e.g., local PV. \
-                        You may define custom options with --include-feed-in-csv-option')
-    parser.add_argument('--include-feed-in-csv-option', '-fo', metavar=('KEY', 'VALUE'),
-                        nargs=2, default=[], action='append',
-                        help='append additional argument to feed-in load')
-    parser.add_argument('--include-price-csv',
-                        help='include CSV for energy price. \
-                        You may define custom options with --include-price-csv-option')
-    parser.add_argument('--include-price-csv-option', '-po', metavar=('KEY', 'VALUE'),
-                        nargs=2, default=[], action='append',
-                        help='append additional argument to price signals')
-    parser.add_argument('--config', help='Use config file to set arguments')
-
-    # other stuff
-    parser.add_argument('--eps', metavar='EPS', type=float, default=1e-10,
-                        help='Tolerance used for sanity checks, required due to possible '
-                             'rounding differences between simBEV and spiceEV. Default: 1e-10')
-
-    args = parser.parse_args()
-
-    set_options_from_config(args, check=True, verbose=False)
-
->>>>>>> 46af78ed
     missing = [arg for arg in ["output", "simbev"] if vars(args).get(arg) is None]
     if missing:
         raise SystemExit("The following arguments are required: {}".format(", ".join(missing)))
@@ -506,6 +457,12 @@
                         nargs=2, default=[], action='append',
                         help='append additional argument to price signals')
     parser.add_argument('--config', help='Use config file to set arguments')
+
+    # other stuff
+    parser.add_argument('--eps', metavar='EPS', type=float, default=1e-10,
+                        help='Tolerance used for sanity checks, required due to possible '
+                             'rounding differences between simBEV and spiceEV. Default: 1e-10')
+
     args = parser.parse_args()
 
     set_options_from_config(args, check=True, verbose=False)
