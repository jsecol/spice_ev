#!/usr/bin/env python3

import argparse
import csv
import datetime
import json
from pathlib import Path
import random

from src.util import set_options_from_config
from src.battery import Battery
from src.loading_curve import LoadingCurve


def generate_from_simbev(args):
    """Generate a scenario JSON from simBEV results.
    args: argparse.Namespace
    """
    missing = [arg for arg in ["output", "simbev"] if vars(args).get(arg) is None]
    if missing:
        raise SystemExit("The following arguments are required: {}".format(", ".join(missing)))

    # first monday of 2021
    # SimBEV uses MiD data and creates data for an exemplary week, so there are no exact dates.
    start = datetime.datetime(year=2021, month=1, day=4,
                              tzinfo=datetime.timezone(datetime.timedelta(hours=1)))
    interval = datetime.timedelta(minutes=args.interval)
    n_intervals = 0

    # possible vehicle types
    vehicle_types = {
        "bev_luxury": {
            "name": "bev_luxury",
            "capacity": 90,  # kWh
            "mileage": 40,  # kWh / 100 km
            "charging_curve": [[0, 300], [0.8, 300], [1, 300]],  # SOC -> kWh
            "min_charging_power": 0,
        },
        "bev_medium": {
            "name": "bev_medium",
            "capacity": 65,  # kWh
            "mileage": 40,  # kWh / 100 km
            "charging_curve": [[0, 150], [0.8, 150], [1, 150]],  # SOC -> kWh
            "min_charging_power": 0,
        },
        "bev_mini": {
            "name": "bev_mini",
            "capacity": 30,  # kWh
            "mileage": 40,  # kWh / 100 km
            "charging_curve": [[0, 50], [0.8, 50], [1, 50]],  # SOC -> kWh
            "min_charging_power": 0,
        },
        "phev_luxury": {
            "name": "phev_luxury",
            "capacity": 40,  # kWh
            "mileage": 40,  # kWh / 100 km
            "charging_curve": [[0, 22], [0.8, 22], [1, 0]],  # SOC -> kWh
            "min_charging_power": 0,
        },
        "phev_medium": {
            "name": "phev_medium",
            "capacity": 20,  # kWh
            "mileage": 30,  # kWh / 100 km
            "charging_curve": [[0, 22], [0.8, 22], [1, 0]],  # SOC -> kWh
            "min_charging_power": 0,
        },
        "phev_mini": {
            "name": "phev_mini",
            "capacity": 15,  # kWh
            "mileage": 25,  # kWh / 100 km
            "charging_curve": [[0, 22], [0.8, 22], [1, 0]],  # SOC -> kWh
            "min_charging_power": 0,
        },
    }

    def datetime_from_timestep(timestep):
        assert type(timestep) == int
        return start + (interval * timestep)

    # vehicle CSV files
    path = Path(args.simbev)
    assert path.exists(), "SimBEV directory {} does not exist".format(args.simbev)
    pathlist = list(path.rglob('*.csv'))
    pathlist.sort()

    vehicles = {}
    charging_stations = {}
    events = {
        "grid_operator_signals": [],
        "external_load": {},
        "energy_feed_in": {},
        "vehicle_events": []
    }

    # save path and options for CSV timeseries
    # all paths are relative to output file
    target_path = Path(args.output).parent

    # external load CSV
    if args.include_ext_load_csv:
        filename = args.include_ext_load_csv
        basename = filename.split('.')[0]
        options = {
            "csv_file": filename,
            "start_time": start.isoformat(),
            "step_duration_s": 900,  # 15 minutes
            "grid_connector_id": "GC1",
            "column": "energy"
        }
        for key, value in args.include_ext_csv_option:
            options[key] = value
        events['external_load'][basename] = options
        # check if CSV file exists
        ext_csv_path = target_path.joinpath(filename)
        if not ext_csv_path.exists() and args.verbose > 0:
            print("Warning: external csv file '{}' does not exist yet".format(ext_csv_path))
        else:
            with open(ext_csv_path, newline='') as csvfile:
                reader = csv.DictReader(csvfile)
                if not options["column"] in reader.fieldnames:
                    print("Warning: external csv file {} has no column {}".format(
                          ext_csv_path, options["column"]))

    # energy feed-in CSV (e.g. from PV)
    if args.include_feed_in_csv:
        filename = args.include_feed_in_csv
        basename = filename.split('.')[0]
        options = {
            "csv_file": filename,
            "start_time": start.isoformat(),
            "step_duration_s": 3600,  # 60 minutes
            "grid_connector_id": "GC1",
            "column": "energy"
        }
        for key, value in args.include_feed_in_csv_option:
            options[key] = value
        events['energy_feed_in'][basename] = options
        feed_in_path = target_path.joinpath(filename)
        if not feed_in_path.exists() and args.verbose > 0:
            print("Warning: feed-in csv file '{}' does not exist yet".format(feed_in_path))
        else:
            with open(feed_in_path, newline='') as csvfile:
                reader = csv.DictReader(csvfile)
                if not options["column"] in reader.fieldnames:
                    print("Warning: feed-in csv file {} has no column {}".format(
                          feed_in_path, options["column"]))

    # energy price CSV
    if args.include_price_csv:
        filename = args.include_price_csv
        basename = filename.split('.')[0]
        options = {
            "csv_file": filename,
            "start_time": start.isoformat(),
            "step_duration_s": 3600,  # 60 minutes
            "grid_connector_id": "GC1",
            "column": "price [ct/kWh]"
        }
        for key, value in args.include_price_csv_option:
            options[key] = value
        events['energy_price_from_csv'] = options
        price_csv_path = target_path.joinpath(filename)
        if not price_csv_path.exists() and args.verbose > 0:
            print("Warning: price csv file '{}' does not exist yet".format(price_csv_path))
        else:
            with open(price_csv_path, newline='') as csvfile:
                reader = csv.DictReader(csvfile)
                if not options["column"] in reader.fieldnames:
                    print("Warning: price csv file {} has no column {}".format(
                          price_csv_path, options["column"]))

        if args.price_seed and args.verbose > 0:
            # CSV and price_seed given
            print("WARNING: Multiple price sources detected. Using CSV.")
    elif args.price_seed is not None and args.price_seed < 0:
        # use single, fixed price
        events["grid_operator_signals"].append({
            "signal_time": start.isoformat(),
            "grid_connector_id": "GC1",
            "start_time": start.isoformat(),
            "cost": {
                "type": "fixed",
                "value": -args.price_seed
            }
        })
    else:
        # random price
        # set seed from input (repeatability)
        random.seed(args.price_seed)
        # price remains stable for X hours
        price_stable_hours = 6
        # every X timesteps, generate new price signal
        price_interval = datetime.timedelta(hours=price_stable_hours) / interval

    # generate vehicle events: iterate over input files
    for csv_path in pathlist:
        # get vehicle name from file name
        vehicle_name = str(csv_path.stem)[:-4]
        if args.verbose >= 2:
            # debug
            print("Next vehicle: {}".format(csv_path))

        with open(csv_path, newline='') as csvfile:
            reader = csv.DictReader(csvfile)

            # set vehicle info from first data row
            # update in vehicles, regardless if known before or not

            row = next(reader)
            try:
                v_type = row["car_type"]
            except KeyError:
                if args.verbose >= 2:
                    # debug
                    print("Skipping {}, probably no vehicle file".format(csv_path))
                continue
            # vehicle type must be known
            assert v_type in vehicle_types, "Unknown type for {}: {}".format(vehicle_name, v_type)
            if vehicle_name in vehicles:
                num_similar_name = sum([1 for v in vehicles.keys() if v.startswith(vehicle_name)])
                vehicle_name_new = "{}_{}".format(vehicle_name, num_similar_name + 1)
                if args.verbose > 0:
                    print("WARNING: Vehicle name {} is not unique! "
                          "Renamed to {}".format(vehicle_name, vehicle_name_new))
                vehicle_name = vehicle_name_new
            # save initial vehicle data
            vehicle_soc = float(row["SoC_end"])
            vehicles[vehicle_name] = {
                "connected_charging_station": None,
                "soc": vehicle_soc,
                "vehicle_type": v_type
            }

            # check that capacities match
            vehicle_capacity = vehicle_types[v_type]["capacity"]
            file_capacity = int(row["bat_cap"])
            if vehicle_capacity != file_capacity:
                print("WARNING: capacities of car type {} don't match "
                      "(in file: {}, in script: {}). Using value from file.".
                      format(v_type, file_capacity, vehicle_capacity))
                vehicle_capacity = file_capacity
                vehicle_types[v_type]["capacity"] = file_capacity

            # set initial charge
            last_cs_event = None
            soc_needed = 0.0
            park_start_ts = None
            park_end_ts = datetime_from_timestep(int(row['park_end']) + 1)
            battery = Battery(
                capacity=vehicle_capacity,
                loading_curve=LoadingCurve(vehicle_types[v_type]["charging_curve"]),
                soc=vehicle_soc,
                efficiency=vehicle_types[v_type].get("efficiency", 0.95)
            )

            # iterate next timesteps
            for idx, row in enumerate(reader):
                is_charge_event = False
                # read info from row
                location = row["location"]
                capacity = float(row["netto_charging_capacity"])
                consumption = float(row["consumption"])

                # general sanity checks
                simbev_soc_start = float(row["SoC_start"])
                simbev_soc_end = float(row["SoC_end"])
                # SoC must not be negative
                assert simbev_soc_start >= 0 and simbev_soc_end >= 0, \
                    "SimBEV created negative SoC for {} in row {}".format(
                        vehicle_name, idx + 3)
                # might want to avoid very low battery levels (configurable in config)
                soc_threshold = args.min_soc_threshold
                if args.verbose > 0 and (
                        simbev_soc_start < soc_threshold
                        or simbev_soc_end < soc_threshold):
                    print("WARNING: SimBEV created very low SoC for {} in row {}"
                          .format(vehicle_name, idx + 3))

                simbev_demand = float(row["chargingdemand"])
                assert capacity > 0 or simbev_demand == 0, \
                    "Charging event without charging station: {} @ row {}".format(
                        vehicle_name, idx + 3)

                cs_present = capacity > 0
                assert (not cs_present) or consumption == 0, \
                    "Consumption while charging for {} @ row {}".format(
                        vehicle_name, idx + 3)

                # actual driving and charging behavior
                if args.use_simbev_soc:
                    if cs_present and float(row["chargingdemand"]) > 0:
                        # arrival at new CS: use info from SimBEV directly
                        is_charge_event = True
                        desired_soc = float(row["SoC_end"])
                        delta_soc = (vehicle_soc - float(row["SoC_start"]))

                        # check if feasible: simulate with battery
                        # set battery SoC to level when arriving
                        battery.soc = float(row["SoC_start"])
                        charge_duration = (int(row["park_end"]) - int(row["park_start"])) * interval
                        battery.load(charge_duration, capacity)
                        if battery.soc < float(row["SoC_end"]) and args.verbose > 0:
                            print("WARNING: Can't fulfill charging request for {} in ts {:.0f}. "
                                  "Desired SoC is set to {:.3f}, possible: {:.3f}"
                                  .format(
                                    vehicle_name, int(row["park_end"]),
                                    desired_soc, battery.soc
                                  ))
                        vehicle_soc = desired_soc
                        desired_soc *= 100  # float -> percent for file
                else:
                    # compute needed power and desired SoC independently from SimBEV
                    if not cs_present:
                        # no charging station or don't need to charge
                        # just increase charging demand based on consumption
                        soc_needed += consumption / vehicle_capacity
                        assert soc_needed <= 1 + vehicle_soc + args.eps, (
                            "Consumption too high for {} in row {}: "
                            "vehicle charged to {}, needs SoC of {} ({} kW). "
                            "This might be caused by rounding differences, "
                            "consider to increase the arg '--eps'.".format(
                                vehicle_name, idx + 3, vehicle_soc,
                                soc_needed, soc_needed * vehicle_capacity))
                    else:
<<<<<<< HEAD
                        # update desired SoC from last charging event
                        # this much charge must be in battery when leaving CS
                        # to reach next CS (the one from current row)
                        desired_soc = max(args.min_soc, soc_needed)

                        # this much must be charged
                        delta_soc = max(desired_soc - vehicle_soc, 0)

                        # check if charging is possible in ideal case
                        cs_name = last_cs_event["update"]["connected_charging_station"]
                        cs_power = charging_stations[cs_name]["max_power"]
                        charge_duration = park_end_ts - park_start_ts
                        possible_power = cs_power * charge_duration.seconds/3600
                        possible_soc = possible_power / vehicle_capacity

                        if delta_soc > possible_soc and args.verbose > 0:
                            print(
                                "WARNING: Can't fulfill charging request for {} in ts {:.0f}. "
                                "Need {:.2f} kWh in {:.2f} h ({:.0f} ts) from {} kW CS, "
                                "possible: {} kWh"
                                .format(
                                    vehicle_name,
                                    (park_end_ts - start)/interval,
                                    desired_soc * vehicle_capacity,
                                    charge_duration.seconds/3600,
                                    charge_duration / interval,
                                    cs_power, possible_power
                                ))

                        # update last charge event info: set desired SOC
                        last_cs_event["update"]["desired_soc"] = desired_soc
                        events["vehicle_events"].append(last_cs_event)

                        # simulate charging
                        vehicle_soc = max(vehicle_soc, desired_soc)

                    # update vehicle SOC: with how much SOC does car arrive at new CS?
                    vehicle_soc -= soc_needed

=======
                        # charging station present
                        is_charge_event = True

                        if not last_cs_event:
                            # first charge: initial must be enough
                            assert vehicle_soc >= soc_needed - args.eps, (
                                "Initial charge for {} is not sufficient. "
                                "This might be caused by rounding differences, "
                                "consider to increase the arg '--eps'.".format(
                                    vehicle_name))
                        else:
                            # update desired SoC from last charging event
                            # this much charge must be in battery when leaving CS
                            # to reach next CS (the one from current row)
                            desired_soc = max(args.min_soc, soc_needed)

                            # this much must be charged
                            delta_soc = max(desired_soc - vehicle_soc, 0)

                            # check if charging is possible in ideal case
                            cs_name = last_cs_event["update"]["connected_charging_station"]
                            cs_power = charging_stations[cs_name]["max_power"]
                            charge_duration = park_end_ts - park_start_ts
                            possible_power = cs_power * charge_duration.seconds/3600
                            possible_soc = possible_power / vehicle_capacity

                            if delta_soc > possible_soc and args.verbose > 0:
                                print(
                                    "WARNING: Can't fulfill charging request for {} in ts {:.0f}. "
                                    "Need {:.2f} kWh in {:.2f} h ({:.0f} ts) from {} kW CS, "
                                    "possible: {} kWh"
                                    .format(
                                        vehicle_name,
                                        (park_end_ts - start)/interval,
                                        desired_soc * vehicle_capacity,
                                        charge_duration.seconds/3600,
                                        charge_duration / interval,
                                        cs_power, possible_power
                                    ))

                            # update last charge event info: set desired SOC
                            last_cs_event["update"]["desired_soc"] = desired_soc * 100
                            events["vehicle_events"].append(last_cs_event)

                            # simulate charging
                            vehicle_soc = max(vehicle_soc, desired_soc)

                        # reset desired SoC for next trip
                        desired_soc = None

                        # update vehicle SOC: with how much SOC does car arrive at new CS?
                        vehicle_soc -= soc_needed

                if is_charge_event:
>>>>>>> 638175ec
                    # initialize new charge event

                    # setup charging point at location
                    cs_name = "{}_{}".format(vehicle_name, location.split('_')[-1])
                    if (cs_name in charging_stations
                            and charging_stations[cs_name]["max_power"] != capacity):
                        # same location type, different capacity: build new CS
                        cs_name = "{}_{}".format(cs_name, idx)
                    if cs_name not in charging_stations:
                        charging_stations[cs_name] = {
                            # get max power from charging curve
                            "max_power": capacity,
                            "parent": "GC1",
                            "min_power": capacity * 0.1,
                        }

                    # generate vehicle events
                    # departure from old CS
                    park_start_ts = datetime_from_timestep(int(row["park_start"]))
                    events["vehicle_events"].append({
                        "signal_time": park_end_ts.isoformat(),
                        "start_time": park_end_ts.isoformat(),
                        "vehicle_id": vehicle_name,
                        "event_type": "departure",
                        "update": {
                            "estimated_time_of_arrival": park_start_ts.isoformat()
                        }
                    })

                    # arrival at new CS
                    park_end_idx = int(row["park_end"]) + 1
                    park_end_ts = datetime_from_timestep(park_end_idx)
                    delta_soc = delta_soc if args.use_simbev_soc else soc_needed
                    last_cs_event = {
                        "signal_time": park_start_ts.isoformat(),
                        "start_time": park_start_ts.isoformat(),
                        "vehicle_id": vehicle_name,
                        "event_type": "arrival",
                        "update": {
                            "connected_charging_station": cs_name,
                            "estimated_time_of_departure": park_end_ts.isoformat(),
<<<<<<< HEAD
                            "desired_soc": None,  # updated later
                            "soc_delta": - soc_needed
=======
                            "desired_soc": desired_soc,  # may be None, updated later
                            "soc_delta": - delta_soc * 100
>>>>>>> 638175ec
                        }
                    }

                    if args.use_simbev_soc:
                        # append charge event right away
                        events["vehicle_events"].append(last_cs_event)

                    # reset distance (needed charge) to next CS
                    soc_needed = 0.0

                    # get maximum length of timesteps (only end of last charge relevant)
                    n_intervals = max(n_intervals, park_end_idx)

                    # random price: each price interval, generate new price

                    while (
                        not args.include_price_csv
                        and (args.price_seed is None or args.price_seed >= 0)
                        and n_intervals >= price_interval * len(events["grid_operator_signals"])
                    ):
                        # at which timestep is price updated?
                        price_update_idx = int(
                            len(events["grid_operator_signals"]) * price_interval)
                        start_time = datetime_from_timestep(price_update_idx)
                        # price signal known one day ahead
                        signal_time = max(start, start_time - datetime.timedelta(days=1))
                        if 6 < start_time.hour < 18:
                            # daytime: ~15ct
                            events['grid_operator_signals'].append({
                                "signal_time": signal_time.isoformat(),
                                "grid_connector_id": "GC1",
                                "start_time": start_time.isoformat(),
                                "cost": {
                                    "type": "fixed",
                                    "value": 0.15 + random.gauss(0, 0.05)
                                }
                            })
                        else:
                            # nighttime: ~5ct
                            events['grid_operator_signals'].append({
                                "signal_time": signal_time.isoformat(),
                                "grid_connector_id": "GC1",
                                "start_time": start_time.isoformat(),
                                "cost": {
                                    "type": "fixed",
                                    "value": 0.15 + random.gauss(0, 0.05)
                                }
                            })

    assert len(vehicles) > 0, "No vehicles found in {}".format(args.simbev)

    j = {
        "scenario": {
            "start_time": start.isoformat(),
            "interval": args.interval,
            "n_intervals": n_intervals,
        },
        "constants": {
            "vehicle_types": vehicle_types,
            "vehicles": vehicles,
            "grid_connectors": {
                "GC1": {
                    "max_power": 10000
                }
            },
            "charging_stations": charging_stations
        },
        "events": events
    }

    # Write JSON
    with open(args.output, 'w') as f:
        json.dump(j, f, indent=2)


if __name__ == '__main__':
    parser = argparse.ArgumentParser(
        description='Generate scenarios as JSON files for vehicle charging modelling \
        from vehicle timeseries (e.g. SimBEV output).')
    parser.add_argument('output', nargs='?', help='output file name (example.json)')
    parser.add_argument('--simbev', metavar='DIR', type=str, help='set directory with SimBEV files')
    parser.add_argument('--interval', metavar='MIN', type=int, default=15,
                        help='set number of minutes for each timestep (Δt)')
    parser.add_argument('--price-seed', metavar='X', type=int, default=0,
                        help='set seed when generating energy market prices. \
                        Negative values for fixed price in cents')
    parser.add_argument('--min-soc', metavar='S', type=float, default=0.5,
                        help='Set minimum desired SoC for each charging event. Default: 0.5')
    parser.add_argument('--min-soc-threshold', type=float, default=0.05,
                        help='SoC below this threshold trigger a warning. Default: 0.05')
    parser.add_argument('--use-simbev-soc', action='store_true',
                        help='Use SoC columns from SimBEV files')
    parser.add_argument('--verbose', '-v', action='count', default=0,
                        help='Set verbosity level. Use this multiple times for more output. '
                             'Default: only errors, 1: warnings, 2: debug')

    # csv files
    parser.add_argument('--include-ext-load-csv',
                        help='include CSV for external load. \
                        You may define custom options with --include-ext-csv-option')
    parser.add_argument('--include-ext-csv-option', '-eo', metavar=('KEY', 'VALUE'),
                        nargs=2, default=[], action='append',
                        help='append additional argument to external load')
    parser.add_argument('--include-feed-in-csv',
                        help='include CSV for energy feed-in, e.g., local PV. \
                        You may define custom options with --include-feed-in-csv-option')
    parser.add_argument('--include-feed-in-csv-option', '-fo', metavar=('KEY', 'VALUE'),
                        nargs=2, default=[], action='append',
                        help='append additional argument to feed-in load')
    parser.add_argument('--include-price-csv',
                        help='include CSV for energy price. \
                        You may define custom options with --include-price-csv-option')
    parser.add_argument('--include-price-csv-option', '-po', metavar=('KEY', 'VALUE'),
                        nargs=2, default=[], action='append',
                        help='append additional argument to price signals')
    parser.add_argument('--config', help='Use config file to set arguments')

    # other stuff
    parser.add_argument('--eps', metavar='EPS', type=float, default=1e-10,
                        help='Tolerance used for sanity checks, required due to possible '
                             'rounding differences between simBEV and spiceEV. Default: 1e-10')

    args = parser.parse_args()

    set_options_from_config(args, check=True, verbose=args.verbose >= 2)

    generate_from_simbev(args)<|MERGE_RESOLUTION|>--- conflicted
+++ resolved
@@ -322,47 +322,6 @@
                                 vehicle_name, idx + 3, vehicle_soc,
                                 soc_needed, soc_needed * vehicle_capacity))
                     else:
-<<<<<<< HEAD
-                        # update desired SoC from last charging event
-                        # this much charge must be in battery when leaving CS
-                        # to reach next CS (the one from current row)
-                        desired_soc = max(args.min_soc, soc_needed)
-
-                        # this much must be charged
-                        delta_soc = max(desired_soc - vehicle_soc, 0)
-
-                        # check if charging is possible in ideal case
-                        cs_name = last_cs_event["update"]["connected_charging_station"]
-                        cs_power = charging_stations[cs_name]["max_power"]
-                        charge_duration = park_end_ts - park_start_ts
-                        possible_power = cs_power * charge_duration.seconds/3600
-                        possible_soc = possible_power / vehicle_capacity
-
-                        if delta_soc > possible_soc and args.verbose > 0:
-                            print(
-                                "WARNING: Can't fulfill charging request for {} in ts {:.0f}. "
-                                "Need {:.2f} kWh in {:.2f} h ({:.0f} ts) from {} kW CS, "
-                                "possible: {} kWh"
-                                .format(
-                                    vehicle_name,
-                                    (park_end_ts - start)/interval,
-                                    desired_soc * vehicle_capacity,
-                                    charge_duration.seconds/3600,
-                                    charge_duration / interval,
-                                    cs_power, possible_power
-                                ))
-
-                        # update last charge event info: set desired SOC
-                        last_cs_event["update"]["desired_soc"] = desired_soc
-                        events["vehicle_events"].append(last_cs_event)
-
-                        # simulate charging
-                        vehicle_soc = max(vehicle_soc, desired_soc)
-
-                    # update vehicle SOC: with how much SOC does car arrive at new CS?
-                    vehicle_soc -= soc_needed
-
-=======
                         # charging station present
                         is_charge_event = True
 
@@ -404,7 +363,7 @@
                                     ))
 
                             # update last charge event info: set desired SOC
-                            last_cs_event["update"]["desired_soc"] = desired_soc * 100
+                            last_cs_event["update"]["desired_soc"] = desired_soc
                             events["vehicle_events"].append(last_cs_event)
 
                             # simulate charging
@@ -417,7 +376,6 @@
                         vehicle_soc -= soc_needed
 
                 if is_charge_event:
->>>>>>> 638175ec
                     # initialize new charge event
 
                     # setup charging point at location
@@ -459,13 +417,8 @@
                         "update": {
                             "connected_charging_station": cs_name,
                             "estimated_time_of_departure": park_end_ts.isoformat(),
-<<<<<<< HEAD
-                            "desired_soc": None,  # updated later
-                            "soc_delta": - soc_needed
-=======
                             "desired_soc": desired_soc,  # may be None, updated later
-                            "soc_delta": - delta_soc * 100
->>>>>>> 638175ec
+                            "soc_delta": - delta_soc
                         }
                     }
 
